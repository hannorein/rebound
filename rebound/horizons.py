# -*- coding: utf-8 -*-

"""
Pull data from HORIZONS and format it for use as a REBOUND particle. 

"""
from __future__ import print_function
import telnetlib
import datetime
import re
import sys
import math

__all__ = ["getParticle"]

# Default date for orbital elements is the current time.
# Cached at the beginning to ensure that all particles are synchronized.
INITDATE = datetime.datetime.today() 

AU2KM      = 149597870.7  #exactly
KM2AU      = 1./AU2KM
YR2S       = 31557600.0   #exactly (Julian year)
S2YRTWOPI  = 2.*math.pi/YR2S

def getParticle(particle=None, m=None, x=None, y=None, z=None, vx=None, vy=None, vz=None, primary=None, a=None, anom=None, e=None, omega=None, inc=None, Omega=None, MEAN=None, date=None):   
    if date is not None:
        date = datetime.datetime.strptime(date, "%Y-%m-%d %H:%M")
    else:
        date = INITDATE
    print("Searching NASA Horizons for '%s'... "%(particle),end="")
    sys.stdout.flush()

    t = telnetlib.Telnet()
    t.open('horizons.jpl.nasa.gov', 6775)
    expect = ( ( b'Horizons>', particle+'\n' ),
               ( b'Continue.*:', 'y\n' ),
               ( b'Select.*E.phemeris.*:', 'E\n'),
               ( b'Observe.*:', 'v\n' ),
               ( b'Coordinate center.*:', '@Sun\n' ),
               ( b'Reference plane.*:', 'eclip\n' ),
               ( b'Starting.* :', date.strftime("%Y-%m-%d %H:%M")+'\n' ),
               ( b'Ending.* :', (date + datetime.timedelta(hours=1)).strftime("%Y-%m-%d %H:%M")+'\n' ),
               ( b'Output interval.*:', '1d\n' ),
               ( b'Accept default output \[.*:', 'n\n' ),
               ( b'Output reference frame \[.*:', '\n' ),
               ( b'Corrections \[.*:', '\n' ),
               ( b'Output units \[.*:', '1\n' ),
               ( b'Spreadsheet CSV format.*\[.*:', 'NO\n' ),
               ( b'Label cartesian output.*\[.*:', 'NO\n' ),
               ( b'Select output table type.*\[.*:', '3\n' ),
               ( b'Scroll . Page: .*%', ' '),
               ( b'Select\.\.\. .A.gain.* :', 'X\n' ),
               ( b'Select \.\.\. .F.tp.*:', 'selectID' )
    )
    p = Particle()
    startdata = 0
    message = ""
    idn = None
    while True:
        try:
            answer = t.expect(list(i[0] for i in expect), 4)
        except EOFError:
            break
        a = answer[2].decode()
        if "$$SOE" in a:
            lines = a.split("\n")
            for line in lines:
                if line.strip() == "$$EOE":
                    break
                if startdata == 2:
                    pos = [float(i) for i in line.split()]
                    p.x = pos[0]
                    p.y = pos[1]
                    p.z = pos[2]
                if startdata == 3:
                    vel = [float(i) for i in line.split()]
                    p.vx = vel[0]
                    p.vy = vel[1]
                    p.vz = vel[2]
                if startdata > 0:
                    startdata += 1
                if "Target body name:" in line:
                    print("Found: %s." % line[18:50].strip())
                    try:
                        idn = re.search(r"\(([0-9]+)\)", line).group(1)
                    except:
                        pass
                if line.strip() == "$$SOE":
                    startdata = 1
        message += a.replace(chr(27)+"[H","")
        if answer[0] != -1:
            if expect[answer[0]][1] == "selectID":
                try:
                    idn = a.split("ID#")[1].split("\n")[2].split()[0]
                except:
                    try:
                        idn = a.split("Record #")[1].split("\n")[2].split()[0]
                    except:
                        raise Exception("Error while trying to find object.")
                t.write((idn+"\n").encode())
            else:
                t.write(expect[answer[0]][1].encode())
        else:
            pass
            #print "NOT FOUND!!"
            #print answer
    if startdata == 0:
        print(message)
        raise SyntaxError("Object not found. See above output from HORIZONS. Please try different identifier or look up JPL Body Number.")
    if m is not None:
        p.m = m
    elif idn is not None:
        try:
            p.m = float(re.search(r"BODY%d\_GM .* \( *([\.E\+\-0-9]+ *)\)"%int(idn), HORIZONS_MASS_DATA).group(1))
<<<<<<< HEAD
            p.m /= 6.674e-20 # divide by G (horizons masses give GM)
=======
            p.m /= G # divide by G (horizons masses give GM)
>>>>>>> 3fbcf6c6
        except:
            print("Warning: Mass cannot be retrieved from NASA HORIZONS. Set to 0.")
            p.m = 0
    else:
        print("Warning: Mass cannot be retrieved from NASA HORIZONS. Set to 0.")
        p.m = 0
    return p


# There is currently no way to get mass data from HORIZONS.
# The following data was provided by Jon Giorgini (10 May 2015)
# Units: km^3/s^2

G = 6.674e-20 # units of km^3/kg/s^2

HORIZONS_MASS_DATA = """
    BODY1_GM       = ( 2.2031780000000021E+04 )
    BODY2_GM       = ( 3.2485859200000006E+05 )
    BODY3_GM       = ( 4.0350323550225981E+05 )
    BODY4_GM       = ( 4.2828375214000022E+04 )
    BODY5_GM       = ( 1.2671276480000021E+08 )
    BODY6_GM       = ( 3.7940585200000003E+07 )
    BODY7_GM       = ( 5.7945486000000080E+06 )
    BODY8_GM       = ( 6.8365271005800236E+06 )
    BODY9_GM       = ( 9.7700000000000068E+02 )
    BODY10_GM      = ( 1.3271244004193938E+11 )

    BODY199_GM     = ( 2.2031780000000021E+04 )
    BODY299_GM     = ( 3.2485859200000006E+05 )
    BODY399_GM     = ( 3.9860043543609598E+05 )
    BODY499_GM     = ( 4.282837362069909E+04  )
    BODY599_GM     = ( 1.266865349218008E+08  )
    BODY699_GM     = ( 3.793120749865224E+07  )
    BODY799_GM     = ( 5.793951322279009E+06  )
    BODY899_GM     = ( 6.835099502439672E+06  )
    BODY999_GM     = ( 8.696138177608748E+02  )

    BODY301_GM     = ( 4.9028000661637961E+03 )

    BODY401_GM     = ( 7.087546066894452E-04 )
    BODY402_GM     = ( 9.615569648120313E-05 )

    BODY501_GM     = ( 5.959916033410404E+03 )
    BODY502_GM     = ( 3.202738774922892E+03 )
    BODY503_GM     = ( 9.887834453334144E+03 )
    BODY504_GM     = ( 7.179289361397270E+03 )
    BODY505_GM     = ( 1.378480571202615E-01 )

    BODY601_GM     = ( 2.503522884661795E+00 )
    BODY602_GM     = ( 7.211292085479989E+00 )
    BODY603_GM     = ( 4.121117207701302E+01 )
    BODY604_GM     = ( 7.311635322923193E+01 )
    BODY605_GM     = ( 1.539422045545342E+02 )
    BODY606_GM     = ( 8.978138845307376E+03 )
    BODY607_GM     = ( 3.718791714191668E-01 )
    BODY608_GM     = ( 1.205134781724041E+02 )
    BODY609_GM     = ( 5.531110414633374E-01 )
    BODY610_GM     = ( 1.266231296945636E-01 )
    BODY611_GM     = ( 3.513977490568457E-02 )
    BODY615_GM     = ( 3.759718886965353E-04 )
    BODY616_GM     = ( 1.066368426666134E-02 )
    BODY617_GM     = ( 9.103768311054300E-03 )

    BODY701_GM     = ( 8.346344431770477E+01 )
    BODY702_GM     = ( 8.509338094489388E+01 )
    BODY703_GM     = ( 2.269437003741248E+02 )
    BODY704_GM     = ( 2.053234302535623E+02 )
    BODY705_GM     = ( 4.319516899232100E+00 )

    BODY801_GM     = ( 1.427598140725034E+03 )

    BODY901_GM     = ( 1.058799888601881E+02 )
    BODY902_GM     = ( 3.048175648169760E-03 )
    BODY903_GM     = ( 3.211039206155255E-03 )
    BODY904_GM     = ( 1.110040850536676E-03 )

    BODY2000001_GM = ( 6.3130000000000003E+01 )
    BODY2000002_GM = ( 1.3730000000000000E+01 )
    BODY2000003_GM = ( 1.8200000000000001E+00 )
    BODY2000004_GM = ( 1.7289999999999999E+01 )
    BODY2000006_GM = ( 9.3000000000000005E-01 )
    BODY2000007_GM = ( 8.5999999999999999E-01 )
    BODY2000010_GM = ( 5.7800000000000002E+00 )
    BODY2000015_GM = ( 2.1000000000000001E+00 )
    BODY2000016_GM = ( 1.8100000000000001E+00 )
    BODY2000029_GM = ( 8.5999999999999999E-01 )
    BODY2000052_GM = ( 1.5900000000000001E+00 )
    BODY2000065_GM = ( 9.1000000000000003E-01 )
    BODY2000087_GM = ( 9.8999999999999999E-01 )
    BODY2000088_GM = ( 1.0200000000000000E+00 )
    BODY2000433_GM = (  4.463E-4 )
    BODY2000511_GM = ( 2.2599999999999998E+00 )
    BODY2000704_GM = ( 2.1899999999999999E+00 )
"""


# Import at the end to avoid circular dependence
from .particle import *<|MERGE_RESOLUTION|>--- conflicted
+++ resolved
@@ -112,11 +112,7 @@
     elif idn is not None:
         try:
             p.m = float(re.search(r"BODY%d\_GM .* \( *([\.E\+\-0-9]+ *)\)"%int(idn), HORIZONS_MASS_DATA).group(1))
-<<<<<<< HEAD
-            p.m /= 6.674e-20 # divide by G (horizons masses give GM)
-=======
             p.m /= G # divide by G (horizons masses give GM)
->>>>>>> 3fbcf6c6
         except:
             print("Warning: Mass cannot be retrieved from NASA HORIZONS. Set to 0.")
             p.m = 0
