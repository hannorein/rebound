--- conflicted
+++ resolved
@@ -468,19 +468,12 @@
 
     :ivar float min_dt:
         IAS15 is an adaptive method. This sets the minimum timestep.
-<<<<<<< HEAD
-
-    :ivar float epsilon_global:
-        Determines how the adaptive timestep is chosen.
-
-=======
     
     :ivar float adaptive_mode:
         Determines how the adaptive timestep is chosen. 
         This replaces the previous epsilon_global variable.
         TODO: list options.
     
->>>>>>> f31a253e
     """
     def __repr__(self):
         return '<{0}.{1} object at {2}, epsilon={3}, min_dt={4}>'.format(self.__module__, type(self).__name__, hex(id(self)), self.epsilon, self.min_dt)
