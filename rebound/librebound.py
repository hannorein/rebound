from ctypes import *
import math
import os
import ctypes.util
try:
    import pkg_resources
except: 
    # Fails on python3, but not important
    pass
import types
        
INTEGRATORS = {"ias15": 0, "whfast": 1, "sei": 2, "wh": 3, "leapfrog": 4, "hybrid": 5, "none": 6}

class ReboundModule(types.ModuleType):
    _pymodulespath = os.path.dirname(__file__)
    clibrebound = None   # Class variable
    try:
        clibrebound = CDLL(_pymodulespath+"/../librebound.so", RTLD_GLOBAL)
    except:
        print("Cannot find library 'librebound.so'.")
        raise

    AFF = CFUNCTYPE(None)
    afp = None # additional forces pointer
    ptmp = None # post timestep modifications pointer 
    _units = {'length':None, 'time':None, 'mass':None}

# Status functions
    @property
    def build_str(self):
        return str(c_char_p.in_dll(self.clibrebound, "build_str").value)

    def status(self):
        """ Returns a string with a summary of the current status 
            of the simulation
            """
        s= ""
        s += "---------------------------------\n"
        try:
            s += "Rebound version:     \t" + pkg_resources.require("rebound")[0].version +"\n"
        except:
            # Fails on python3, but not important
            pass
        s += "Build on:            \t" + self.build_str + "\n"
        s += "Number of particles: \t%d\n" %self.N       
        s += "Simulation time:     \t%f\n" %self.t
        if self.N>0:
            s += "---------------------------------\n"
            for p in self.particles:
                s += str(p) + "\n"
        s += "---------------------------------"
        print(s)

# Set function pointer for additional forces
    @property
    def additional_forces(self):
        return self.afp   # might not be needed

    @additional_forces.setter
    def additional_forces(self, func):
        if(isinstance(func,types.FunctionType)):
            # Python function pointer
            self.afp = self.AFF(func)
            self.clibrebound.set_additional_forces(self.afp)
        else:
            # C function pointer
            self.clibrebound.set_additional_forces_with_parameters(func)
            self.afp = "C function pointer value currently not accessible from python.  Edit librebound.py"

    @property
    def post_timestep_modifications(self):
        return self.ptmp

    @post_timestep_modifications.setter
    def post_timestep_modifications(self, func):
        if(isinstance(func, types.FunctionType)):
            # Python function pointer
            self.ptmp = self.AFF(func)
            self.clibrebound.set_post_timestep_modifications(self.ptmp)
        else:
            # C function pointer
            self.clibrebound.set_post_timestep_modifications_with_parameters(func)
            self.ptmp = "C function pointer value currently not accessible from python.  Edit librebound.py" 

# Setter/getter of parameters and constants
    @property
    def G(self):
        return c_double.in_dll(self.clibrebound, "G").value

    @G.setter
    def G(self, value):
        c_double.in_dll(self.clibrebound, "G").value = value

    @property
    def dt(self):
        return c_double.in_dll(self.clibrebound, "dt").value

    @dt.setter
    def dt(self, value):
        c_double.in_dll(self.clibrebound, "dt").value = value

    @property
    def t(self):
        return c_double.in_dll(self.clibrebound, "t").value

    @t.setter
    def t(self, value):
        c_double.in_dll(self.clibrebound, "t").value = value

    @property
    def min_dt(self):
        return c_double.in_dll(self.clibrebound, "integrator_ias15_min_dt").value

    @min_dt.setter
    def min_dt(self, value):
        c_double.in_dll(self.clibrebound, "integrator_ias15_min_dt").value = value
    
    @property
    def integrator_ias15_epsilon(self):
        return c_double.in_dll(self.clibrebound, "integrator_ias15_epsilon").value

    @integrator_ias15_epsilon.setter
    def integrator_ias15_epsilon(self, value):
        c_double.in_dll(self.clibrebound, "integrator_ias15_epsilon").value = value


    @property
    def N(self):
        return c_int.in_dll(self.clibrebound, "N").value 
   
    @N.setter
    def N(self, value):
        c_int.in_dll(self.clibrebound, "N").value = value

    @property
    def N_active(self):
        return c_int.in_dll(self.clibrebound, "N_active").value

    @N_active.setter
    def N_active(self, value):
        c_int.in_dll(self.clibrebound, "N_active").value = value

    @property
    def integrator(self):
        i = c_int.in_dll(self.clibrebound, "integrator").value
        for name, _i in INTEGRATORS.items():
            if i==_i:
                return name
        return i

    @integrator.setter
    def integrator(self, value):
        if isinstance(value, int):
            self.clibrebound.set_integrator(c_int(value))
        elif isinstance(value, basestring):
            debug.integrator_fullname = value
            debug.integrator_package = "REBOUND"
            value = value.lower()
            if value in INTEGRATORS: 
                self.integrator = INTEGRATORS[value]
            elif value.lower() == "mercury":
                debug.integrator_package = "MERCURY"
            elif value.lower() == "swifter-whm":
                debug.integrator_package = "SWIFTER"
            elif value.lower() == "swifter-symba":
                debug.integrator_package = "SWIFTER"
            elif value.lower() == "swifter-helio":
                debug.integrator_package = "SWIFTER"
            elif value.lower() == "swifter-tu4":
                debug.integrator_package = "SWIFTER"
            else:
                raise ValueError("Warning. Integrator not found.")

    @property
    def force_is_velocitydependent(self):
        return c_int.in_dll(self.clibrebound, "integrator_force_is_velocitydependent").value

    @force_is_velocitydependent.setter
    def force_is_velocitydependent(self, value):
        if isinstance(value, int):
            c_int.in_dll(self.clibrebound, "integrator_force_is_velocitydependent").value = value
            return
        raise ValueError("Expecting integer.")
    
# Units

    @property
    def units(self):
        return self._units

    @units.setter
    def units(self, newunits):
        newunits = self.check_units(newunits)        
        if self.particles: # some particles are loaded
<<<<<<< HEAD
            raise Exception("Error:  You must initialize the units before populating the particles array.  See Units.ipynb in python_tutorials.")
        self.update_units(newunits) 
    
=======
            raise Exception("Error:  You cannot set the units after populating the particles array.  See Units.ipynb in python_tutorials.")
        self.update_units(newunits) 

>>>>>>> 3fbcf6c6
    def check_units(self, newunits):   
        if len(newunits) is not 3:
            raise Exception("Error: Need to pass exactly 3 units for length, time, and mass (any order), see python_tutorials/Units.ipynb")
        
        l_unit = t_unit = m_unit = None
        for unit in newunits:
            unit = unit.lower()
            if unit in lengths_SI:
                l_unit = unit
            if unit in times_SI:
                t_unit = unit
            if unit in masses_SI:
                m_unit = unit

        if l_unit is None or t_unit is None or m_unit is None:
<<<<<<< HEAD
            raise Exception("Error: Need to assign rebound.units a tuple consisting of 3 units for length, time, and mass (any order).  See python_tutorials/Units.ipynb.  If you did this, your unit isn't in our list.  Please update the dictionaries at the bottom of rebound/rebound/librebound.py and send a pull request!")
=======
            raise Exception("Error: Need to assign rebound.units a tuple consisting of 3 units for length, time, and mass (any order).  See python_tutorials/Units.ipynb.  If you passed such a tuple, at least one of your units isn't in our list.  Please update the dictionaries at the bottom of rebound/rebound/librebound.py and send a pull request!")
>>>>>>> 3fbcf6c6

        return (l_unit, t_unit, m_unit)

    def update_units(self, newunits): 
        self._units['length'] = newunits[0] 
        self._units['time'] = newunits[1] 
        self._units['mass'] = newunits[2] 
        self.G = self.convert_G(self._units['length'], self._units['time'], self._units['mass'])

    def convert_particle_units(self, *args): 
        new_l, new_t, new_m = self.check_units(args)
        for p in self.particles:
            self.convert_p(p, self._units['length'], self._units['time'], self._units['mass'], new_l, new_t, new_m)
        self.update_units((new_l, new_t, new_m))

    def convert_p(self, p, old_l, old_t, old_m, new_l, new_t, new_m):
        p.m = self.convert_mass(p.m, old_m, new_m)
        p.x = self.convert_length(p.x, old_l, new_l) 
        p.y = self.convert_length(p.y, old_l, new_l)
        p.z = self.convert_length(p.z, old_l, new_l)
        p.vx = self.convert_vel(p.vx, old_l, old_t, new_l, new_t)
        p.vy = self.convert_vel(p.vy, old_l, old_t, new_l, new_t)
        p.vz = self.convert_vel(p.vz, old_l, old_t, new_l, new_t)
<<<<<<< HEAD
        p.ax = self.convert_vel(p.ax, old_l, old_t, new_l, new_t)
        p.ay = self.convert_vel(p.ay, old_l, old_t, new_l, new_t)
        p.az = self.convert_vel(p.az, old_l, old_t, new_l, new_t)
=======
        p.ax = self.convert_acc(p.ax, old_l, old_t, new_l, new_t)
        p.ay = self.convert_acc(p.ay, old_l, old_t, new_l, new_t)
        p.az = self.convert_acc(p.az, old_l, old_t, new_l, new_t)
>>>>>>> 3fbcf6c6
        return p

    def convert_mass(self, mass, old_m, new_m):
        return mass*masses_SI[old_m]/masses_SI[new_m]

    def convert_length(self, length, old_l, new_l):
        return length*lengths_SI[old_l]/lengths_SI[new_l]

    def convert_vel(self, vel, old_l, old_t, new_l, new_t):
        in_SI=vel*lengths_SI[old_l]/times_SI[old_t]
        return in_SI*times_SI[new_t]/lengths_SI[new_l]
    
    def convert_acc(self, acc, old_l, old_t, new_l, new_t):
        in_SI=acc*lengths_SI[old_l]/times_SI[old_t]**2
        return in_SI*times_SI[new_t]**2/lengths_SI[new_l]

<<<<<<< HEAD
    def convert_acc(self, acc, l_unit, t_unit):
        in_SI=acc*lengths_SI[self._units['length']]/times_SI[self._units['time']]**2
        return in_SI*times_SI[t_unit]**2/lengths_SI[l_unit]
    
=======
>>>>>>> 3fbcf6c6
    def convert_G(self, new_l, new_t, new_m):
        return G_SI*masses_SI[new_m]*times_SI[new_t]**2/lengths_SI[new_l]**3

       
# Debug tools
    @property
    def iter(self):
        return c_int.in_dll(self.clibrebound,"iter").value 

    @property
    def timing(self):
        return c_double.in_dll(self.clibrebound,"timing").value 
   
    
# MEGNO
    def init_megno(self, delta):
        self.clibrebound.tools_megno_init(c_double(delta))
    
    def calculate_megno(self):
        self.clibrebound.tools_megno.restype = c_double
        return self.clibrebound.tools_megno()
    
    def calculate_lyapunov(self):
        self.clibrebound.tools_lyapunov.restype = c_double
        return self.clibrebound.tools_lyapunov()
    
    @property
    def N_megno(self):
        return c_int.in_dll(self.clibrebound,"N_megno").value 
    
# Particle add function, used to be called particle_add() and add_particle() 
    def add(self, particle=None, **kwargs):   
        """Adds a particle to REBOUND. Accepts one of the following:
        1) A single Particle structure.
        2) The particle's mass and a set of cartesian coordinates: m,x,y,z,vx,vy,vz.
        3) The primary as a Particle structure, the particle's mass and a set of orbital elements primary,a,anom,e,omega,inv,Omega,MEAN (see kepler_particle() for the definition of orbital elements). 
        4) A name of an object (uses NASA Horizons to look up coordinates)
        5) A list of particles or names.
        """
        if particle is not None:
            if isinstance(particle, Particle):
                if kwargs == {}: # copy particle
                    self.clibrebound.particles_add(particle)
                else: # use particle as primary
                    self.add(Particle(primary=particle, **kwargs))
            elif isinstance(particle, list):
                for p in particle:
                    self.add(p)
            elif isinstance(particle,str):
                if None in self.units.values():
                    self.units = ('AU', 'yr2pi', 'Msun')
                self.add(horizons.getParticle(particle,**kwargs))
                self.convert_p(self.particles[-1], 'km', 's', 'kg', self._units['length'], self._units['time'], self._units['mass'])
        else: 
            self.add(Particle(**kwargs))

# Particle getter functions
    @property
    def particles(self):
        """Return an array that points to the particle structure.
        This is an array of pointers and thus the contents of the array update 
        as the simulation progresses. Note that the pointers could change,
        for example when a particle is added or removed from the simulation. 
        """
        ps = []
        N = c_int.in_dll(self.clibrebound,"N").value 
        getp = self.clibrebound.get_particles
        getp.restype = POINTER(Particle)
        ps_a = getp()
        for i in range(0,N):
            ps.append(ps_a[i])
        return ps

    @particles.deleter
    def particles(self):
        self.clibrebound.particles_remove_all()

    def remove_particle(self, index=None, ID=None, keepSorted=1):
        """ Removes a particle from the simulation.

        Parameters

        ----------

        Either the index in the particles array to remove, or the ID of the particle to
        remove.  The keepSorted flag ensures the particles array remains sorted
        in order of increasing IDs.  One might set it to zero in cases with many
        particles and many removals to speed things up.
        """
        if index is not None:
            success = self.clibrebound.particles_remove(c_int(index), keepSorted)
            if not success:
                print("Index %d passed to remove_particle was out of range (N=%d). Did not remove particle.\n"%(index, self.N))
            return
        if ID is not None:
            success = self.clibrebound.particles_remove_ID(c_int(ID), keepSorted)
            if not success:
                print("ID %d passed to remove_particle was not found.  Did not remove particle.\n"%(ID))


# Orbit calculation
    def calculate_orbits(self, heliocentric=False):
        """ Returns an array of Orbits of length N-1.

        Parameters
        __________

        By default this functions returns the orbits in Jacobi coordinates. 
        Set the parameter heliocentric to True to return orbits in heliocentric coordinates.
        """
        _particles = self.particles
        orbits = []
        for i in range(1,self.N):
            if heliocentric:
                com = _particles[0]
            else:
                com = self.calculate_com(i)
            orbits.append(_particles[i].calculate_orbit(primary=com))
        return orbits

# COM calculation 
    def calculate_com(self, last=None):
        """Returns the center of momentum for all particles in the simulation"""
        m = 0.
        x = 0.
        y = 0.
        z = 0.
        vx = 0.
        vy = 0.
        vz = 0.
        ps = self.particles    # particle pointer
        if last is not None:
            last = min(last, self.N)
        else:
            last = self.N
        for i in range(last):
            m  += ps[i].m
            x  += ps[i].x*ps[i].m
            y  += ps[i].y*ps[i].m
            z  += ps[i].z*ps[i].m
            vx += ps[i].vx*ps[i].m
            vy += ps[i].vy*ps[i].m
            vz += ps[i].vz*ps[i].m
        if m>0.:
            x /= m
            y /= m
            z /= m
            vx /= m
            vy /= m
            vz /= m
        return Particle(m=m, x=x, y=y, z=z, vx=vx, vy=vy, vz=vz)
    

# Tools
    def move_to_com(self):
        self.clibrebound.tools_move_to_center_of_momentum()
    
    def calculate_energy(self):
        self.clibrebound.tools_energy.restype = c_double
        return self.clibrebound.tools_energy()

    def reset(self):
        self._units = {'length':None, 'time':None, 'mass':None}
        debug.reset_debug()
        self.clibrebound.reset()


# Input/Output routines
    def save(self, filename):
        self.clibrebound.output_binary(c_char_p(filename.encode("ascii")))
        
    def load(self, filename):
        self.clibrebound.input_binary(c_char_p(filename.encode("ascii")))
        
# Integrator Flags
    @property 
    def integrator_whfast_corrector(self):
        return c_int.in_dll(self.clibrebound, "integrator_whfast_corrector").value
    
    @integrator_whfast_corrector.setter 
    def integrator_whfast_corrector(self, value):
        c_int.in_dll(self.clibrebound, "integrator_whfast_corrector").value = value

    @property
    def integrator_whfast_safe_mode(self):
        return c_int.in_dll(self.clibrebound, "integrator_whfast_safe_mode").value

    @integrator_whfast_safe_mode.setter
    def integrator_whfast_safe_mode(self, value):
        c_int.in_dll(self.clibrebound, "integrator_whfast_safe_mode").value = value

    @property
    def recalculate_jacobi_this_timestep(self):
        return c_int.in_dll(self.clibrebound, "integrator_whfast_recalculate_jacobi_this_timestep").value

    @recalculate_jacobi_this_timestep.setter
    def recalculate_jacobi_this_timestep(self, value):
        c_int.in_dll(self.clibrebound, "integrator_whfast_recalculate_jacobi_this_timestep").value = value
    
# Integration

    def step(self, do_timing = 1):
        self.clibrebound.rebound_step(c_int(do_timing))

    def integrate(self, tmax, exact_finish_time=1, maxR=0., minD=0.):
        if debug.integrator_package =="REBOUND":
            self.clibrebound.rebound_integrate.restype = c_int
            ret_value = self.clibrebound.rebound_integrate(c_double(tmax),c_int(exact_finish_time),c_double(maxR),c_double(minD))
            if ret_value == 1:
                raise self.NoParticleLeft("No more particles left in simulation.")
            if ret_value == 2:
                raise self.ParticleEscaping(c_int.in_dll(self.clibrebound, "escapedParticle").value, self.t)
            if ret_value == 3:
                raise self.CloseEncounter(c_int.in_dll(self.clibrebound, "closeEncounterPi").value,
                                     c_int.in_dll(self.clibrebound, "closeEncounterPj").value, self.t)
        else:
            debug.integrate_other_package(tmax,exact_finish_time)

    def integrator_synchronize(self):
        self.clibrebound.integrator_synchronize()

# Exceptions    
    class CloseEncounter(Exception):
        def __init__(self, index1, index2, t):
                self.index1 = index1
                self.index2 = index2
                self.t = t
        def __str__(self):
                return "A close encounter occured at time %f between particles with indices %d and %d."%(self.t, self.index1,self.index2)

    class ParticleEscaping(Exception):
        def __init__(self, index, t):
            self.index = index
            self.t = t
        def __str__(self):
            return "At least one particle's distance > maxR at time %f (index = %d)."%(self.t, self.index)

    class NoParticleLeft(Exception):
        pass

# Unit constants
G_SI = 6.674e-11
times_SI = {'s':1.,
    'hr':3600.,
    'yr':31557600., # Julian year (exact)
    'jyr':31557600.,
    'sidereal_yr':31558149.7635,
    'yr2pi':math.sqrt(149597870700.**3/1.3271244004193938e20), # chosen to make G=1
    'kyr':31557600.*1.e3,
    'myr':31557600.*1.e6,
    'gyr':31557600.*1.e9}
lengths_SI =  {'m':1.,
    'cm':0.01,
    'km':1000.,
    'au':149597870700.}

    #What we measure accurately is GM, so set mass units such that G*M gives the value of GM in horizons.py (in the list at the end of horizons.py, the NAIF codes ending in 99 refer to the planets, single digits to the total mass of the planet plus its moons).  Have to multiply by 10**9 since that list has G in kg^-1km^3/s^2 and we use SI.

masses_SI = {'kg':1.,
    'msun':1.3271244004193938E+11/G_SI*10**9,
    'mmercury':2.2031780000000021E+04/G_SI*10**9,
    'mvenus':3.2485859200000006E+05/G_SI*10**9,
    'mearth':3.9860043543609598E+05/G_SI*10**9,
    'mmars':4.282837362069909E+04/G_SI*10**9,
    'mjupiter':1.266865349218008E+08/G_SI*10**9,
    'msaturn':3.793120749865224E+07/G_SI*10**9,
    'muranus':5.793951322279009E+06/G_SI*10**9,
    'mneptune':6.835099502439672E+06/G_SI*10**9,
    'mpluto':8.696138177608748E+02/G_SI*10**9}



# Import at the end to avoid circular dependence
from .particle import *
from . import horizons
from . import debug<|MERGE_RESOLUTION|>--- conflicted
+++ resolved
@@ -192,15 +192,9 @@
     def units(self, newunits):
         newunits = self.check_units(newunits)        
         if self.particles: # some particles are loaded
-<<<<<<< HEAD
-            raise Exception("Error:  You must initialize the units before populating the particles array.  See Units.ipynb in python_tutorials.")
-        self.update_units(newunits) 
-    
-=======
             raise Exception("Error:  You cannot set the units after populating the particles array.  See Units.ipynb in python_tutorials.")
         self.update_units(newunits) 
 
->>>>>>> 3fbcf6c6
     def check_units(self, newunits):   
         if len(newunits) is not 3:
             raise Exception("Error: Need to pass exactly 3 units for length, time, and mass (any order), see python_tutorials/Units.ipynb")
@@ -216,11 +210,7 @@
                 m_unit = unit
 
         if l_unit is None or t_unit is None or m_unit is None:
-<<<<<<< HEAD
-            raise Exception("Error: Need to assign rebound.units a tuple consisting of 3 units for length, time, and mass (any order).  See python_tutorials/Units.ipynb.  If you did this, your unit isn't in our list.  Please update the dictionaries at the bottom of rebound/rebound/librebound.py and send a pull request!")
-=======
             raise Exception("Error: Need to assign rebound.units a tuple consisting of 3 units for length, time, and mass (any order).  See python_tutorials/Units.ipynb.  If you passed such a tuple, at least one of your units isn't in our list.  Please update the dictionaries at the bottom of rebound/rebound/librebound.py and send a pull request!")
->>>>>>> 3fbcf6c6
 
         return (l_unit, t_unit, m_unit)
 
@@ -244,15 +234,9 @@
         p.vx = self.convert_vel(p.vx, old_l, old_t, new_l, new_t)
         p.vy = self.convert_vel(p.vy, old_l, old_t, new_l, new_t)
         p.vz = self.convert_vel(p.vz, old_l, old_t, new_l, new_t)
-<<<<<<< HEAD
-        p.ax = self.convert_vel(p.ax, old_l, old_t, new_l, new_t)
-        p.ay = self.convert_vel(p.ay, old_l, old_t, new_l, new_t)
-        p.az = self.convert_vel(p.az, old_l, old_t, new_l, new_t)
-=======
         p.ax = self.convert_acc(p.ax, old_l, old_t, new_l, new_t)
         p.ay = self.convert_acc(p.ay, old_l, old_t, new_l, new_t)
         p.az = self.convert_acc(p.az, old_l, old_t, new_l, new_t)
->>>>>>> 3fbcf6c6
         return p
 
     def convert_mass(self, mass, old_m, new_m):
@@ -269,13 +253,6 @@
         in_SI=acc*lengths_SI[old_l]/times_SI[old_t]**2
         return in_SI*times_SI[new_t]**2/lengths_SI[new_l]
 
-<<<<<<< HEAD
-    def convert_acc(self, acc, l_unit, t_unit):
-        in_SI=acc*lengths_SI[self._units['length']]/times_SI[self._units['time']]**2
-        return in_SI*times_SI[t_unit]**2/lengths_SI[l_unit]
-    
-=======
->>>>>>> 3fbcf6c6
     def convert_G(self, new_l, new_t, new_m):
         return G_SI*masses_SI[new_m]*times_SI[new_t]**2/lengths_SI[new_l]**3
 
