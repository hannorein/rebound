/**
 * @file    rebound.h
 * @brief   REBOUND API definition.
 * @author  Hanno Rein <hanno@hanno-rein.de>
 *
 * @section     LICENSE
 * Copyright (c) 2015 Hanno Rein, Shangfei Liu
 *
 * This file is part of rebound.
 *
 * rebound is free software: you can redistribute it and/or modify
 * it under the terms of the GNU General Public License as published by
 * the Free Software Foundation, either version 3 of the License, or
 * (at your option) any later version.
 *
 * rebound is distributed in the hope that it will be useful,
 * but WITHOUT ANY WARRANTY; without even the implied warranty of
 * MERCHANTABILITY or FITNESS FOR A PARTICULAR PURPOSE.  See the
 * GNU General Public License for more details.
 *
 * You should have received a copy of the GNU General Public License
 * along with rebound.  If not, see <http://www.gnu.org/licenses/>.
 *
 */

#ifndef _MAIN_H
#define _MAIN_H

#ifndef _WIN32
#define REBOUND_RESTRICT restrict
#define DLLEXPORT
#else // _WIN32
#define DLLEXPORT __declspec(dllexport)
#define REBOUND_RESTRICT
#define __restrict__
#endif // _WIN32



#include <stdio.h>
#ifdef _WIN32
typedef struct timeval {
    long tv_sec;
    long tv_usec;
} timeval;
int gettimeofday(struct timeval * tp, struct timezone * tzp);
int asprintf(char **strp, const char *fmt, ...);
int rand_r (unsigned int *seed);
#define REB_RAND_MAX 4294967295  // UINT_MAX
FILE *fmemopen( void *buf, size_t len, const char *type);
#include <io.h>
#else // _WIN32
#define REB_RAND_MAX RAND_MAX
#include <sys/time.h>
#include <unistd.h>
#endif // _WIN32



#include <inttypes.h>
#include <stdint.h>
#ifndef _WIN32
#include <pthread.h>
#endif // _WIN32
#include <signal.h>
#define _USE_MATH_DEFINES
#include <math.h>
#ifdef AVX512
#include <immintrin.h>
#endif
#ifdef MPI
#include "mpi.h"
#endif // MPI
#ifndef GITHASH
#define GITHASH notavailable0000000000000000000000000001
#endif // GITHASH
#ifndef __GNUC__
#  define  __attribute__(x)  /*DO NOTHING*/
#endif

<<<<<<< HEAD
extern const char* reb_build_str;   ///< Date and time build string.
extern const char* reb_version_str; ///< Version string.
extern const char* reb_githash_str; ///< Current git hash.
extern const char* reb_logo[26];    ///< Logo of rebound.
extern volatile sig_atomic_t reb_sigint;  ///< Graceful global interrupt handler
=======
DLLEXPORT extern const char* reb_build_str;   ///< Date and time build string.
DLLEXPORT extern const char* reb_version_str; ///< Version string.
DLLEXPORT extern const char* reb_githash_str; ///< Current git hash.
DLLEXPORT extern const char* reb_logo[26];    ///< Logo of rebound. 
DLLEXPORT extern const int reb_max_messages_length;
DLLEXPORT extern const int reb_max_messages_N;
extern volatile sig_atomic_t reb_sigint;  ///< Graceful global interrupt handler 
>>>>>>> f31a253e

// Forward declarations
struct reb_simulation;
struct reb_display_data;
struct reb_treecell;
struct reb_variational_configuration;

struct reb_particle {
    double x;
    double y;
    double z;
    double vx;
    double vy;
    double vz;
    double ax;
    double ay;
    double az;
    double m;                   // mass
    double r;                   // physical radius
    double lastcollision;       // Last time the particle had a physical collision.
    struct reb_treecell* c;     // Pointer to the cell the particle is currently in.
    uint32_t hash;              // Hash, can be used to identify particle.
    void* ap;                   // This pointer allows REBOUNDx to add additional properties to the particle.
    struct reb_simulation* sim; // Pointer to the parent simulation.
};

// Generic 3d vector
struct reb_vec3d {
    double x;
    double y;
    double z;
};

// Rotation (Implemented as a quaternion)
struct reb_rotation {
    double ix;
    double iy;
    double iz;
    double r;
};

// Generic pointer with 7 elements, for internal use only (IAS15).
struct reb_dp7 {
    double* REBOUND_RESTRICT p0;
    double* REBOUND_RESTRICT p1;
    double* REBOUND_RESTRICT p2;
    double* REBOUND_RESTRICT p3;
    double* REBOUND_RESTRICT p4;
    double* REBOUND_RESTRICT p5;
    double* REBOUND_RESTRICT p6;
};

struct reb_ghostbox{
    double shiftx;
    double shifty;
    double shiftz;
    double shiftvx;
    double shiftvy;
    double shiftvz;
};

// Integrator structures
struct reb_simulation_integrator_ias15 {
    double epsilon;
    double min_dt;
<<<<<<< HEAD
    unsigned int epsilon_global;

=======
    unsigned int adaptive_mode;
   
>>>>>>> f31a253e
    // Internal use
    unsigned long iterations_max_exceeded; // Counter how many times the iteration did not converge.
    unsigned int allocated_N;
    double* REBOUND_RESTRICT at;
    double* REBOUND_RESTRICT x0;
    double* REBOUND_RESTRICT v0;
    double* REBOUND_RESTRICT a0;
    double* REBOUND_RESTRICT csx;
    double* REBOUND_RESTRICT csv;
    double* REBOUND_RESTRICT csa0;

    struct reb_dp7 g;
    struct reb_dp7 b;
    struct reb_dp7 csb;  // Compensated summation storage for b
    struct reb_dp7 e;
    struct reb_dp7 br;   // Used for resetting the b coefficients if a timestep gets rejected
    struct reb_dp7 er;   // Same for e coefficients

    int* map;               // internal map to particles (this is an identity map except when MERCURIUS is used
    unsigned int map_allocated_N;    // allocated size for map
};

struct reb_simulation_integrator_mercurius {
    double (*L) (const struct reb_simulation* const r, double d, double dcrit);
    double hillfac;

    unsigned int recalculate_coordinates_this_timestep;
    unsigned int recalculate_dcrit_this_timestep;
    unsigned int safe_mode;

    // Internal use
    unsigned int is_synchronized;
    unsigned int mode;              // 0 if WH is operating, 1 if IAS15 is operating.
    unsigned int encounterN;        // Number of particles currently having an encounter
    unsigned int encounterNactive;  // Number of active particles currently having an encounter
    unsigned int tponly_encounter;  // 0 if any encounters are between two massive bodies. 1 if encounters only involve test particles
    unsigned int allocated_N;
    unsigned int allocated_N_additionalforces;
    unsigned int dcrit_allocated_N;  // Current size of dcrit arrays
    double* dcrit;                  // Precalculated switching radii for particles
    struct reb_particle* REBOUND_RESTRICT particles_backup; // contains coordinates before Kepler step for encounter prediction
    struct reb_particle* REBOUND_RESTRICT particles_backup_additionalforces; // contains coordinates before Kepler step for encounter prediction
    int* encounter_map;             // Map to represent which particles are integrated with BS
    struct reb_vec3d com_pos;       // Used to keep track of the centre of mass during the timestep
    struct reb_vec3d com_vel;
};

struct reb_simulation_integrator_trace {
    double (*S) (struct reb_simulation* const r, const unsigned int i, const unsigned int j);
    double (*S_peri) (struct reb_simulation* const r, const unsigned int j);

    double hillfac;
    double peri; // TLu check for close pericenter passage
    double vfac;
    double vfac_p;
    unsigned int recalculate_coordinates_this_timestep;
    unsigned int safe_mode;

    // Internal use
    unsigned int is_synchronized;
    unsigned int mode;              // 0 if WH is operating, 1 if IAS15 is operating.
    unsigned int encounterN;        // Number of particles currently having an encounter
    unsigned int encounterNactive;  // Number of active particles currently having an encounter
    unsigned int allocatedN;
    unsigned int allocatedN_additionalforces;

    struct reb_particle* REBOUND_RESTRICT particles_backup; //  TLu contains coordinates before the entire step
    struct reb_particle* REBOUND_RESTRICT particles_backup_try; //  TLu contains coordinates after initial try

    int* encounter_map;             // Map to represent which particles are integrated with BS
    int* encounter_map_internal;
    struct reb_vec3d com_pos;       // Used to keep track of the centre of mass during the timestep
    struct reb_vec3d com_vel;

    int* current_Ks; // TLu tracking K for the entire timestep
    unsigned int current_L; // TLu tracking L for the entire timestep
    unsigned int print; // for debugging
};

struct reb_simulation_integrator_sei {
    double OMEGA;
    double OMEGAZ;
    // Internal
    double lastdt;      ///< Cached sin(), tan() for this value of dt.
    double sindt;       ///< Cached sin()
    double tandt;       ///< Cached tan()
    double sindtz;      ///< Cached sin(), z axis
    double tandtz;      ///< Cached tan(), z axis
};

struct reb_simulation_integrator_saba {
    enum {
        REB_SABA_1 = 0x0, // WH
        REB_SABA_2 = 0x1, // SABA2
        REB_SABA_3 = 0x2, // SABA3
        REB_SABA_4 = 0x3, // SABA4
        REB_SABA_CM_1 = 0x100, // SABACM1 (Modified kick corrector)
        REB_SABA_CM_2 = 0x101, // SABACM2 (Modified kick corrector)
        REB_SABA_CM_3 = 0x102, // SABACM3 (Modified kick corrector)
        REB_SABA_CM_4 = 0x103, // SABACM4 (Modified kick corrector)
        REB_SABA_CL_1 = 0x200, // SABACL1 (lazy corrector)
        REB_SABA_CL_2 = 0x201, // SABACL2 (lazy corrector)
        REB_SABA_CL_3 = 0x202, // SABACL3 (lazy corrector)
        REB_SABA_CL_4 = 0x203, // SABACL4 (lazy corrector)
        REB_SABA_10_4 = 0x4,   // SABA(10,4), 7 stages
        REB_SABA_8_6_4 = 0x5,  // SABA(8,6,4), 7 stages
        REB_SABA_10_6_4 = 0x6, // SABA(10,6,4), 8 stages, default
        REB_SABA_H_8_4_4 = 0x7,// SABAH(8,4,4), 6 stages
        REB_SABA_H_8_6_4 = 0x8,// SABAH(8,6,4), 8 stages
        REB_SABA_H_10_6_4 = 0x9,// SABAH(10,6,4), 9 stages
    } type;
    unsigned int safe_mode;
    unsigned int is_synchronized;
    unsigned int keep_unsynchronized;
};

struct reb_simulation_integrator_whfast {
    unsigned int corrector;
    unsigned int corrector2;
    enum {
        REB_WHFAST_KERNEL_DEFAULT = 0,
        REB_WHFAST_KERNEL_MODIFIEDKICK = 1,
        REB_WHFAST_KERNEL_COMPOSITION = 2,
        REB_WHFAST_KERNEL_LAZY = 3,
    }kernel;
    enum {
        REB_WHFAST_COORDINATES_JACOBI = 0,                      ///< Jacobi coordinates (default)
        REB_WHFAST_COORDINATES_DEMOCRATICHELIOCENTRIC = 1,      ///< Democratic Heliocentric coordinates
        REB_WHFAST_COORDINATES_WHDS = 2,                        ///< WHDS coordinates (Hernandez and Dehnen, 2017)
        } coordinates;
    unsigned int recalculate_coordinates_this_timestep;
    unsigned int safe_mode;
    unsigned int keep_unsynchronized;
    // Internal
    struct reb_particle* REBOUND_RESTRICT p_jh;     // Jacobi/heliocentric/WHDS coordinates
    struct reb_particle* REBOUND_RESTRICT p_temp;   // Used for lazy implementer's kernel
    unsigned int is_synchronized;
    unsigned int allocated_N;
    unsigned int allocated_Ntemp;
    unsigned int timestep_warning;
    unsigned int recalculate_coordinates_but_not_synchronized_warning;
};

struct reb_particle_avx512{
#ifdef AVX512
    __m512d m __attribute__ ((aligned (64)));
    __m512d x __attribute__ ((aligned (64)));
    __m512d y __attribute__ ((aligned (64)));
    __m512d z __attribute__ ((aligned (64)));
    __m512d vx __attribute__ ((aligned (64)));
    __m512d vy __attribute__ ((aligned (64)));
    __m512d vz __attribute__ ((aligned (64)));
#else // AVX512
    double m[8];
    double x[8];
    double y[8];
    double z[8];
    double vx[8];
    double vy[8];
    double vz[8];
#endif // AVX512
};

struct reb_simulation_integrator_whfast512 {
    unsigned int is_synchronized;
    unsigned int keep_unsynchronized;
    unsigned int allocated_N;
    unsigned int gr_potential;
    unsigned int recalculate_constants;
    struct reb_particle_avx512* p_jh;
    struct reb_particle p_jh0;
};

struct reb_ode{ // defines an ODE
    unsigned int length; // number of components / dimenion
    unsigned int allocated_N;
    unsigned int needs_nbody;
    double* y;      // Current state
    double* scale;
    double* C;      // Temporary internal array (extrapolation)
    double** D;     // Temporary internal array (extrapolation)
    double* y1;     // Temporary internal array (state during the step)
    double* y0Dot;  // Temporary internal array (derivatives at beginning of step)
    double* yDot;   // Temporary internal array (derivatives)
    double* yTmp;   // Temporary internal array (midpoint method)
    void (*derivatives)(struct reb_ode* const ode, double* const yDot, const double* const y, const double t); // right hand side
    void (*getscale)(struct reb_ode* const ode, const double* const y0, const double* const y1); // right hand side (optional)
    void (*pre_timestep)(struct reb_ode* const ode, const double* const y0); // gets called just before the ODE integration (optional)
    void (*post_timestep)(struct reb_ode* const ode, const double* const y0); // gets called just after the ODE integration (optional)
    struct reb_simulation* r; // weak reference to main simulation
    void* ref;  // pointer to any additional data needed for derivatives
};


struct reb_simulation_integrator_bs {
    struct reb_ode* nbody_ode; //
    int* sequence;      // stepsize sequence
    int* costPerStep;   // overall cost of applying step reduction up to iteration k + 1, in number of calls.
    double* costPerTimeUnit; // cost per unit step.
    double* optimalStep; // optimal steps for each order.
    double* coeff;    // extrapolation coefficients.
    double eps_abs; // Allowed absolute scalar error.
    double eps_rel; // Allowed relative scalar error.
    double min_dt;
    double max_dt;
    double dt_proposed;
    int firstOrLastStep;
    int previousRejected;
    int targetIter;
    int user_ode_needs_nbody; // Do not set manually. Use needs_nbody in reb_ode instead.

    // TRACE
    int* map;               // internal map to particles (this is an identity map except when TRACE is used
    int map_allocated_N;    // allocated size for map
    int counter;
};

<<<<<<< HEAD
typedef struct _StumpfCoefficients
{
  double * __restrict__ c0;
  double * __restrict__ c1;
  double * __restrict__ c2;
  double * __restrict__ c3;
}StumpfCoefficients;

typedef struct UNIVERSAL_VARS
{
  double * __restrict__ t0;
  double * __restrict__ tLast;
  double * uv_csq;
  double * uv_csp;
  double * uv_csv;
  double * dt;
  double * __restrict__ Q0;
  double * __restrict__ V0;
  double * __restrict__ P0;
  double * __restrict__ Q1;
  double * __restrict__ V1;
  double * __restrict__ P1;
  double * __restrict__ X;
  double * __restrict__ Q0_norm;
  double * __restrict__ beta;
  double * __restrict__ eta;
  double * __restrict__ zeta;
  double * __restrict__ period;
  double * __restrict__ Xperiod;
  uint32_t stateVectorSize;
  uint32_t controlVectorSize;

  StumpfCoefficients C;

  double mu;  /// G*mCentral

  // Variables for storing classical orbital elements.
  double * e;
  double * a;
  double * h;
  double * h_norm;
  double * peri;
  double * apo;
}UNIVERSAL_VARS;

typedef struct _controlVars {
    double* __restrict__ p0;
    double* __restrict__ p1;
    double* __restrict__ p2;
    double* __restrict__ p3;
    double* __restrict__ p4;
    double* __restrict__ p5;
    double* __restrict__ p6;
    uint32_t size;
}controlVars;

typedef struct RADAU
{
  // State vectors
  double * dX;
  double * dQ;
  double * dP;
  // Buffers for rectifying into before performing a synchronisation.
  double * Xout;
  double * Qout;
  double * Pout;
  uint32_t * rectifiedArray;
  // Buffer for predictors
  double * predictors;
  // Derivatives at start of the step.
  double * __restrict__ dState0;
  double * __restrict__ ddState0;
  // Intermediate derivatives.
  double * __restrict__ dState;
  double * __restrict__ ddState;
  // Compensated summation arrays for gravity
  double * __restrict__ cs_dState0;
  double * __restrict__ cs_ddState0;
  double * __restrict__ cs_dState;
  double * __restrict__ cs_ddState;
  // Compensated summation arrays for B's.
  controlVars cs_B;
  controlVars cs_B1st;
  // Compensated summation array for the predictor and corrector.
  double * cs_dX;
  double * cs_dq;
  double * cs_dp;
  // Integrator coefficients.
  controlVars G;
  controlVars B;
  controlVars Blast;
  controlVars Blast_1st;
  controlVars G_1st;
  controlVars B_1st;
  // Variables for performance metrics
  uint64_t fCalls;
  uint64_t rectifications;
  uint32_t convergenceIterations;
  // Iteration convergence variables.
  double * b6_store;
  double * acc_ptr;
}RADAU;

typedef struct DHEM
{
  // Pointers to osculating orbits at a single point in time.
  double * Xosc;
  double * Qosc;
  double * Posc;
  // Osculating orbits for all stages within a step.
  double * XoscStore;
  double ** XoscArr;
  double * XoscPredStore;
  double ** XoscPredArr;
  // CS variables for the osculating orbits.
  double * Xosc_cs;
  double * XoscStore_cs;
  double ** XoscArr_cs;
  double * Qosc_cs;
  double * Posc_cs;
  // Pointers to osculating orbit derivatives at a single point in time.
  double * Xosc_dot;
  double * Qosc_dot;
  double * Posc_dot;
  // Osculating orbits derivatives for all stages within a step.
  double * Xosc_dotStore;
  double ** Xosc_dotArr;
  // Variables for summing Xosc+dX into.
  double * X;
  double * Q;
  double * P;
  // Mass variables.
  double * __restrict__ m;
  double * __restrict__ m_inv;
  double mTotal;
  // Rectification variables.
  double * rectifyTimeArray;    /// The time at which we need to rectify each body.
  double * rectificationPeriod; /// Elapsed time to trigger a rectification.
}DHEM;

=======
>>>>>>> f31a253e
enum REB_EOS_TYPE {
    REB_EOS_LF = 0x00,
    REB_EOS_LF4 = 0x01,
    REB_EOS_LF6 = 0x02,
    REB_EOS_LF8 = 0x03,
    REB_EOS_LF4_2 = 0x04,
    REB_EOS_LF8_6_4= 0x05,
    REB_EOS_PLF7_6_4= 0x06,
    REB_EOS_PMLF4 = 0x07,
    REB_EOS_PMLF6 = 0x08,
};

struct reb_simulation_integrator_eos {
    enum REB_EOS_TYPE phi0;
    enum REB_EOS_TYPE phi1;
    unsigned int n;
    unsigned int safe_mode;
    unsigned int is_synchronized;
};


// Integer-based positions and velocities for particles. Used in JANUS integrator.
#define REB_PARTICLE_INT_TYPE int64_t
struct reb_particle_int {
    REB_PARTICLE_INT_TYPE x;
    REB_PARTICLE_INT_TYPE y;
    REB_PARTICLE_INT_TYPE z;
    REB_PARTICLE_INT_TYPE vx;
    REB_PARTICLE_INT_TYPE vy;
    REB_PARTICLE_INT_TYPE vz;
};

struct reb_simulation_integrator_janus {
    double scale_pos;
    double scale_vel;
    unsigned int order;
    unsigned int recalculate_integer_coordinates_this_timestep;
    struct reb_particle_int* REBOUND_RESTRICT p_int;
    unsigned int allocated_N;
};

struct reb_collision{
    int p1;
    int p2;
    struct reb_ghostbox gb;
    int ri;
};

// Possible return values of of rebound_integrate
enum REB_STATUS {
    REB_RUNNING_PAUSED = -3,    // Simulation is paused by visualization.
    REB_RUNNING_LAST_STEP = -2, // Current timestep is the last one. Needed to ensure that t=tmax exactly.
    REB_RUNNING = -1,           // Simulation is current running, no error occurred.
    REB_EXIT_SUCCESS = 0,       // Integration finished successfully.
    REB_EXIT_ERROR = 1,         // A generic error occurred and the integration was not successful.
    REB_EXIT_NOPARTICLES = 2,   // The integration ends early because no particles are left in the simulation.
    REB_EXIT_ENCOUNTER = 3,     // The integration ends early because two particles had a close encounter (see exit_min_distance)
    REB_EXIT_ESCAPE = 4,        // The integration ends early because a particle escaped (see exit_max_distance)
    REB_EXIT_USER = 5,          // User caused exit, simulation did not finish successfully.
    REB_EXIT_SIGINT = 6,        // SIGINT received. Simulation stopped.
    REB_EXIT_COLLISION = 7,     // The integration ends early because two particles collided.
};

// This structure is used to save and load binary files.
struct reb_binary_field {
    uint32_t type;  // type as given by reb_binary_field_descriptor
    uint64_t size;  // Size in bytes of field (only counting what follows, not the binary field, itself).
};

// Holds a particle's hash and the particle's index in the particles array. Used for particle_lookup_table.
struct reb_hash_pointer_pair{
    uint32_t hash;
    int index;
};

// Main REBOUND Simulation structure
struct reb_simulation {
    double  t;
    double  G;
    double  softening;
    double  dt;
    double  dt_last_done;
    unsigned long long steps_done;
    unsigned int     N;
    int     N_var;
    unsigned int     var_config_N;
    struct reb_variational_configuration* var_config;   // These configuration structs contain details on variational particles.
    int     var_rescale_warning;
    int     N_active;
    int     testparticle_type;
    int     testparticle_hidewarnings;
    struct reb_hash_pointer_pair* particle_lookup_table; // Array of pairs that map particles' hashes to their index in the particles array.
    int     hash_ctr;               // Counter for number of assigned hashes to assign unique values.
    int     N_lookup;               // Number of entries in the particle lookup table.
    int     allocated_N_lookup;      // Number of lookup table entries allocated.
    unsigned int   allocated_N;             // Current maximum space allocated in the particles array on this node.
    struct reb_particle* particles;
    struct reb_vec3d* gravity_cs;   // Containing the information for compensated gravity summation
    int     gravity_cs_allocated_N;
    struct reb_treecell** tree_root;// Pointer to the roots of the trees.
    int     tree_needs_update;      // Flag to force a tree update (after boundary check)
    double opening_angle2;
    enum REB_STATUS status;
    int     exact_finish_time;

    unsigned int force_is_velocity_dependent;
    unsigned int gravity_ignore_terms;
    double output_timing_last;      // Time when reb_output_timing() was called the last time.
    unsigned long display_clock;    // Display clock, internal variable for timing refreshs.
    int save_messages;              // Set to 1 to ignore messages (used in python interface).
    char** messages;                // Array of strings containing last messages (only used if save_messages==1).
    double exit_max_distance;
    double exit_min_distance;
    double usleep;
    struct reb_display_data* display_data; // Datastructure stores visualization related data. Does not have to be modified by the user.
    int track_energy_offset;
    double energy_offset;
    double walltime;
    uint32_t python_unit_l;         // Only used for when working with units in python.
    uint32_t python_unit_m;         // Only used for when working with units in python.
    uint32_t python_unit_t;         // Only used for when working with units in python.

    // Ghost boxes
    struct  reb_vec3d boxsize;      // Size of the entire box, root_x*boxsize.
    double  boxsize_max;            // Maximum size of the entire box in any direction. Set in box_init().
    double  root_size;              // Size of a root box.
    int     root_n;                 // Total number of root boxes in all directions, root_nx*root_ny*root_nz. Default: 1. Set in box_init().
    int     root_nx;                // Number of ghost boxes in x direction. Do not change manually.
    int     root_ny;
    int     root_nz;
    int     nghostx;
    int     nghosty;
    int     nghostz;

#ifdef MPI
    int    mpi_id;                              // Unique id of this node (starting at 0). Used for MPI only.
    int    mpi_num;                             // Number of MPI nodes. Used for MPI only.
    struct reb_particle** particles_send;       // Send buffer for particles. There is one buffer per node.
    int*   particles_send_N;                    // Current length of particle send buffer.
    int*   particles_send_Nmax;                 // Maximal length of particle send beffer before realloc() is needed.
    struct reb_particle** particles_recv;       // Receive buffer for particles. There is one buffer per node.
    int*   particles_recv_N;                    // Current length of particle receive buffer.
    int*   particles_recv_Nmax;                 // Maximal length of particle receive beffer before realloc() is needed. */

    struct reb_treecell** tree_essential_send;  // Send buffer for cells. There is one buffer per node.
    int*   tree_essential_send_N;               // Current length of cell send buffer.
    int*   tree_essential_send_Nmax;            // Maximal length of cell send beffer before realloc() is needed.
    struct reb_treecell** tree_essential_recv;  // Receive buffer for cells. There is one buffer per node.
    int*   tree_essential_recv_N;               // Current length of cell receive buffer.
    int*   tree_essential_recv_Nmax;            // Maximal length of cell receive beffer before realloc() is needed.
#endif // MPI

    int collision_resolve_keep_sorted;
    struct reb_collision* collisions;       ///< Array of all collisions.
    int collisions_allocated_N;
    double minimum_collision_velocity;
    double collisions_plog;
    double max_radius0;               // Two largest particle radii, set automatically, needed for collision search.
    double max_radius1;               // Two largest particle radii, set automatically, needed for collision search.
    long collisions_Nlog;

    // MEGNO
    int calculate_megno;    // Do not change manually. Internal flag that determines if megno is calculated (default=0, but megno_init() sets it to the index of variational particles used for megno)
    double megno_Ys;        // Running megno sum (internal use)
    double megno_Yss;       // Running megno sum (internal use)
    double megno_cov_Yt;    // covariance of MEGNO Y and t
    double megno_var_t;     // variance of t
    double megno_mean_t;    // mean of t
    double megno_mean_Y;    // mean of MEGNO Y
    long   megno_n;         // number of covariance updates
    unsigned int rand_seed; // seed for random number generator

     // SimulationArchive
    int    simulationarchive_version;               // Version of the SA binary format (1=original/, 2=incremental)
    long   simulationarchive_size_first;            // (Deprecated SAV1) Size of the initial binary file in a SA
    long   simulationarchive_size_snapshot;         // (Deprecated SAV1) Size of a snapshot in a SA (other than 1st), in bytes
    double simulationarchive_auto_interval;         // Current sampling cadence, in code units
    double simulationarchive_auto_walltime;         // Current sampling cadence, in wall time
    unsigned long long simulationarchive_auto_step; // Current sampling cadence, in time steps
    double simulationarchive_next;                  // Next output time (simulation tim or wall time, depending on wether auto_interval or auto_walltime is set)
    unsigned long long simulationarchive_next_step; // Next output step (only used if auto_steps is set)
    char*  simulationarchive_filename;              // Name of output file

    // Modules
    enum {
        REB_VISUALIZATION_NONE = 0,     // No visualization (default if OPENGL compiler flag is turned off)
        REB_VISUALIZATION_OPENGL = 1,   // OpenGL visualization (default if OPENGL compiler flag is turned on)
        REB_VISUALIZATION_WEBGL = 2,    // WebGL visualization, only usable from Jupyter notebook widget
        } visualization;
    enum {
        REB_COLLISION_NONE = 0,     // Do not search for collisions (default)
        REB_COLLISION_DIRECT = 1,   // Direct collision search O(N^2)
        REB_COLLISION_TREE = 2,     // Tree based collision search O(N log(N))
        REB_COLLISION_LINE = 4,     // Direct collision search O(N^2), looks for collisions by assuming a linear path over the last timestep
        REB_COLLISION_LINETREE = 5, // Tree-based collision search O(N log(N)), looks for collisions by assuming a linear path over the last timestep
        } collision;
    enum {
        REB_INTEGRATOR_IAS15 = 0,    // IAS15 integrator, 15th order, non-symplectic (default)
        REB_INTEGRATOR_WHFAST = 1,   // WHFast integrator, symplectic, 2nd order, up to 11th order correctors
        REB_INTEGRATOR_SEI = 2,      // SEI integrator for shearing sheet simulations, symplectic, needs OMEGA variable
        REB_INTEGRATOR_LEAPFROG = 4, // LEAPFROG integrator, simple, 2nd order, symplectic
        REB_INTEGRATOR_NONE = 7,     // Do not integrate anything
        REB_INTEGRATOR_JANUS = 8,    // Bit-wise reversible JANUS integrator.
        REB_INTEGRATOR_MERCURIUS = 9,// MERCURIUS integrator
        REB_INTEGRATOR_SABA = 10,    // SABA integrator family (Laskar and Robutel 2001)
        REB_INTEGRATOR_EOS = 11,     // Embedded Operator Splitting (EOS) integrator family (Rein 2019)
        REB_INTEGRATOR_BS = 12,      // Gragg-Bulirsch-Stoer
        // REB_INTEGRATOR_TES = 20,     // Used to be Terrestrial Exoplanet Simulator (TES) -- Do not reuse.
        REB_INTEGRATOR_WHFAST512 = 21,   // WHFast integrator, optimized for AVX512
        REB_INTEGRATOR_TRACE = 25,     // TRACE
        } integrator;
    enum {
        REB_BOUNDARY_NONE = 0,      // Do not check for anything (default)
        REB_BOUNDARY_OPEN = 1,      // Open boundary conditions. Removes particles if they leave the box
        REB_BOUNDARY_PERIODIC = 2,  // Periodic boundary conditions
        REB_BOUNDARY_SHEAR = 3,     // Shear periodic boundary conditions, needs OMEGA variable
        } boundary;
    enum {
        REB_GRAVITY_NONE = 0,       // Do not calculate graviational forces
        REB_GRAVITY_BASIC = 1,      // Basic O(N^2) direct summation algorithm, choose this for shearing sheet and periodic boundary conditions
        REB_GRAVITY_COMPENSATED = 2,// Direct summation algorithm O(N^2) but with compensated summation, slightly slower than BASIC but more accurate
        REB_GRAVITY_TREE = 3,       // Use the tree to calculate gravity, O(N log(N)), set opening_angle2 to adjust accuracy.
        REB_GRAVITY_MERCURIUS = 4,  // Special gravity routine only for MERCURIUS
        REB_GRAVITY_JACOBI = 5,     // Special gravity routine which includes the Jacobi terms for WH integrators
        REB_GRAVITY_TRACE = 6,  // Special gravity routine only for TRACE. Or maybe can co-opt MERCURIUS?
        } gravity;

    // Integrators
    struct reb_simulation_integrator_sei ri_sei;            // The SEI struct
    struct reb_simulation_integrator_whfast ri_whfast;      // The WHFast struct
    struct reb_simulation_integrator_whfast512 ri_whfast512;      // The WHFast512 struct
    struct reb_simulation_integrator_saba ri_saba;          // The SABA struct
    struct reb_simulation_integrator_ias15 ri_ias15;        // The IAS15 struct
    struct reb_simulation_integrator_mercurius ri_mercurius;// The MERCURIUS struct
    struct reb_simulation_integrator_janus ri_janus;        // The JANUS struct
    struct reb_simulation_integrator_eos ri_eos;            // The EOS struct
    struct reb_simulation_integrator_bs ri_bs;              // The BS struct
    struct reb_simulation_integrator_trace ri_tr;            // TRACE struct

    // ODEs
    struct reb_ode** odes;  // all ode sets (includes nbody if BS set as integrator)
    int odes_N;            // number of ode sets
    int odes_allocated_N;   // number of ode sets allocated
    int ode_warnings;

     // Callback functions
    void (*additional_forces) (struct reb_simulation* const r);
    void (*pre_timestep_modifications) (struct reb_simulation* const r);    // used by REBOUNDx
    void (*post_timestep_modifications) (struct reb_simulation* const r);   // used by REBOUNDx
    void (*heartbeat) (struct reb_simulation* r);
    void (*display_heartbeat) (struct reb_simulation* r);
    double (*coefficient_of_restitution) (const struct reb_simulation* const r, double v);
    int (*collision_resolve) (struct reb_simulation* const r, struct reb_collision);
    void (*free_particle_ap) (struct reb_particle* p);   // used by REBOUNDx
    void (*extras_cleanup) (struct reb_simulation* r);
    void* extras; // Pointer to connect additional (optional) libraries, e.g., reboundx
};


// Structure representing a Keplerian orbit.
struct reb_orbit {
    double d;        // Radial distance from central object
    double v;        // velocity relative to central object's velocity
    double h;        // Specific angular momentum
    double P;        // Orbital period
    double n;        // Mean motion
    double a;        // Semi-major axis
    double e;        // Eccentricity
    double inc;      // Inclination
    double Omega;    // Longitude of ascending node
    double omega;    // Argument of pericenter
    double pomega;   // Longitude of pericenter
    double f;        // True anomaly
    double M;        // Mean anomaly
    double l;        // Mean Longitude
    double theta;    // True Longitude
    double T;        // Time of pericenter passage
    double rhill;    // Circular Hill radius
    double pal_h;    // Cartesian component of the eccentricity, h = e*sin(pomega)
    double pal_k;    // Cartesian component of the eccentricity, k = e*cos(pomega)
    double pal_ix;   // Cartesian component of the inclination, ix = 2*sin(i/2)*cos(Omega)
    double pal_iy;    // Cartesian component of the inclination, ix = 2*sin(i/2)*sin(Omega)
    struct reb_vec3d hvec;  // specific angular momentum vector
    struct reb_vec3d evec;  // eccentricity vector (mag=ecc, points toward peri)
};


// Simulation life cycle
<<<<<<< HEAD
struct reb_simulation* reb_create_simulation(void);     // allocates memory, then calls reb_init_simulation
void reb_init_simulation(struct reb_simulation* r);
void reb_free_simulation(struct reb_simulation* const r);
struct reb_simulation* reb_copy_simulation(struct reb_simulation* r);
void reb_free_pointers(struct reb_simulation* const r);
void reb_reset_temporary_pointers(struct reb_simulation* const r);
int reb_reset_function_pointers(struct reb_simulation* const r); // Returns 1 if one ore more function pointers were not NULL before.
=======
DLLEXPORT struct reb_simulation* reb_create_simulation(void);     // allocates memory, then calls reb_init_simulation
DLLEXPORT void reb_init_simulation(struct reb_simulation* r);    
DLLEXPORT void reb_free_simulation(struct reb_simulation* const r);
DLLEXPORT struct reb_simulation* reb_copy_simulation(struct reb_simulation* r);
DLLEXPORT void reb_free_pointers(struct reb_simulation* const r);
DLLEXPORT void reb_reset_temporary_pointers(struct reb_simulation* const r);
DLLEXPORT int reb_reset_function_pointers(struct reb_simulation* const r); // Returns 1 if one ore more function pointers were not NULL before.
>>>>>>> f31a253e
// Configure the boundary/root box
DLLEXPORT void reb_configure_box(struct reb_simulation* const r, const double boxsize, const int root_nx, const int root_ny, const int root_nz);

// Messages and control functions
DLLEXPORT void reb_exit(const char* const msg); // Print out an error message, then exit in a semi-nice way.
DLLEXPORT void reb_warning(struct reb_simulation* const r, const char* const msg);   // Print or store a warning message, then continue.
DLLEXPORT void reb_error(struct reb_simulation* const r, const char* const msg);     // Print or store an error message, then continue.
DLLEXPORT int reb_get_next_message(struct reb_simulation* const r, char* const buf); // Get the next stored warning message. Used only if save_messages==1. Return value is 0 if no messages are present, 1 otherwise.
DLLEXPORT int reb_check_fp_contract(); // Returns 1 if floating point contraction are enabled. 0 otherwise.

// Timestepping
DLLEXPORT void reb_step(struct reb_simulation* const r);
DLLEXPORT void reb_steps(struct reb_simulation* const r, unsigned int N_steps);
DLLEXPORT enum REB_STATUS reb_integrate(struct reb_simulation* const r, double tmax);
DLLEXPORT void reb_integrator_synchronize(struct reb_simulation* r);
DLLEXPORT void reb_integrator_reset(struct reb_simulation* r);
DLLEXPORT void reb_update_acceleration(struct reb_simulation* r);
DLLEXPORT void reb_stop(struct reb_simulation* const r); // Stop current integration

// Compare simulations
// If r1 and r2 are exactly equal to each other then 0 is returned, otherwise 1. Walltime is ignored.
<<<<<<< HEAD
// If output_option=1, then output is printed on the screen. If 2, only return value os given.
int reb_diff_simulations(struct reb_simulation* r1, struct reb_simulation* r2, int output_option);
=======
// If output_option=1, then output is printed on the screen. If 2, only return value os given. 
DLLEXPORT int reb_diff_simulations(struct reb_simulation* r1, struct reb_simulation* r2, int output_option);
>>>>>>> f31a253e
// Same but return value is string to human readable difference. Needs to be freed.
DLLEXPORT char* reb_diff_simulations_char(struct reb_simulation* r1, struct reb_simulation* r2);

// Mercurius switching functions
DLLEXPORT double reb_integrator_mercurius_L_mercury(const struct reb_simulation* const r, double d, double dcrit);
DLLEXPORT double reb_integrator_mercurius_L_infinity(const struct reb_simulation* const r, double d, double dcrit);
DLLEXPORT double reb_integrator_mercurius_L_C4(const struct reb_simulation* const r, double d, double dcrit);
DLLEXPORT double reb_integrator_mercurius_L_C5(const struct reb_simulation* const r, double d, double dcrit);

// Collision resolve functions
DLLEXPORT int reb_collision_resolve_halt(struct reb_simulation* const r, struct reb_collision c);
DLLEXPORT int reb_collision_resolve_hardsphere(struct reb_simulation* const r, struct reb_collision c);
DLLEXPORT int reb_collision_resolve_merge(struct reb_simulation* const r, struct reb_collision c);
DLLEXPORT void reb_set_collision_resolve(struct reb_simulation* r, int (*resolve) (struct reb_simulation* const r, struct reb_collision c)); // Used from python 

// Random sampling
DLLEXPORT double reb_random_uniform(struct reb_simulation* r, double min, double max);
DLLEXPORT double reb_random_powerlaw(struct reb_simulation* r, double min, double max, double slope);
DLLEXPORT double reb_random_normal(struct reb_simulation* r, double variance);
DLLEXPORT double reb_random_rayleigh(struct reb_simulation* r, double sigma);

// Serialization functions.
DLLEXPORT void reb_serialize_particle_data(struct reb_simulation* r, uint32_t* hash, double* m, double* radius, double (*xyz)[3], double (*vxvyvz)[3], double (*xyzvxvyvz)[6]); // NULL pointers will not be set.
DLLEXPORT void reb_set_serialized_particle_data(struct reb_simulation* r, uint32_t* hash, double* m, double* radius, double (*xyz)[3], double (*vxvyvz)[3], double (*xyzvxvyvz)[6]); // Null pointers will be ignored.

// Output functions
DLLEXPORT int reb_output_check(struct reb_simulation* r, double interval);
DLLEXPORT void reb_output_timing(struct reb_simulation* r, const double tmax);
DLLEXPORT void reb_output_orbits(struct reb_simulation* r, char* filename);
DLLEXPORT void reb_output_binary(struct reb_simulation* r, const char* filename);
DLLEXPORT void reb_output_ascii(struct reb_simulation* r, char* filename);
DLLEXPORT void reb_output_binary_positions(struct reb_simulation* r, const char* filename);
DLLEXPORT void reb_output_velocity_dispersion(struct reb_simulation* r, char* filename);

// Compares two simulations, stores difference in buffer.
<<<<<<< HEAD
void reb_binary_diff(char* buf1, size_t size1, char* buf2, size_t size2, char** bufp, size_t* sizep);
=======
DLLEXPORT void reb_binary_diff(char* buf1, size_t size1, char* buf2, size_t size2, char** bufp, size_t* sizep); 
>>>>>>> f31a253e
// Same as reb_binary_diff, but with options.
// output_option:
// - If set to 0, differences are written to bufp in the form of reb_binary_field structs.
// - If set to 1, differences are printed on the screen.
// - If set to 2, only the return value indicates any differences.
// - If set to 3, differences are written to bufp in a human readable form.
// returns value:  0 is returned if the simulations do not differ (are equal). 1 is return if they differ.
DLLEXPORT int reb_binary_diff_with_options(char* buf1, size_t size1, char* buf2, size_t size2, char** bufp, size_t* sizep, int output_option);
// Returns the name fora given binary field type or name
DLLEXPORT struct reb_binary_field_descriptor reb_binary_field_descriptor_for_type(int type);
DLLEXPORT struct reb_binary_field_descriptor reb_binary_field_descriptor_for_name(const char* name);

struct reb_binary_field_descriptor {
    uint32_t type;          // Unique id for each field. Should not change between versions. Ids should not be reused.
    enum {
        REB_DOUBLE = 0,
        REB_INT = 1,
        REB_UINT = 2,
        REB_UINT32 = 3,
        REB_LONG = 4,
        REB_ULONG = 5,
        REB_ULONGLONG = 6,
        REB_VEC3D = 7,
        REB_PARTICLE = 8,
        REB_POINTER = 9,
        REB_POINTER_ALIGNED = 10,    // memory aligned to 64 bit boundary for AVX512
        REB_DP7 = 11,                // Special datatype for IAS15
        REB_OTHER = 12,              // Fields that need special treatment during input and/or output
        REB_FIELD_END = 13,          // Special type to indicate end of blob
        REB_FIELD_NOT_FOUND = 14,    // Special type used to throw error messages
    } dtype;
    char name[1024];
    size_t offset;              // Offset of the storage location relative to the beginning of reb_simulation
    size_t offset_N;            // Offset of the storage location for the size relative to the beginning of reb_simulation
    size_t element_size;        // Size in bytes of each element (only used for pointers, dp7, etc)
};

DLLEXPORT extern const struct reb_binary_field_descriptor reb_binary_field_descriptor_list[];

// Input functions
DLLEXPORT struct reb_simulation* reb_create_simulation_from_binary(char* filename);

// Possible errors that might occur during binary file reading.
enum reb_input_binary_messages {
    REB_INPUT_BINARY_WARNING_NONE = 0,
    REB_INPUT_BINARY_ERROR_NOFILE = 1,
    REB_INPUT_BINARY_WARNING_VERSION = 2,
    REB_INPUT_BINARY_WARNING_POINTERS = 4,
    REB_INPUT_BINARY_WARNING_PARTICLES = 8,
    REB_INPUT_BINARY_ERROR_FILENOTOPEN = 16,
    REB_INPUT_BINARY_ERROR_OUTOFRANGE = 32,
    REB_INPUT_BINARY_ERROR_SEEK = 64,
    REB_INPUT_BINARY_WARNING_FIELD_UNKOWN = 128,
    REB_INPUT_BINARY_ERROR_INTEGRATOR = 256,
    REB_INPUT_BINARY_WARNING_CORRUPTFILE = 512,
    REB_INPUT_BINARY_ERROR_OLD = 1024,
};

// ODE functions
DLLEXPORT struct reb_ode* reb_create_ode(struct reb_simulation* r, unsigned int length);
DLLEXPORT void reb_free_ode(struct reb_ode* ode);

// Miscellaneous functions
DLLEXPORT uint32_t reb_hash(const char* str);
DLLEXPORT double reb_tools_mod2pi(double f);
DLLEXPORT double reb_tools_M_to_f(double e, double M); // True anomaly for a given eccentricity and mean anomaly
DLLEXPORT double reb_tools_E_to_f(double e, double M); // True anomaly for a given eccentricity and eccentric anomaly
DLLEXPORT double reb_tools_M_to_E(double e, double M); // Eccentric anomaly for a given eccentricity and mean anomaly
DLLEXPORT void reb_tools_init_plummer(struct reb_simulation* r, int _N, double M, double R); // This function sets up a Plummer sphere, N=number of particles, M=total mass, R=characteristic radius
DLLEXPORT void reb_run_heartbeat(struct reb_simulation* const r);  // used internally
DLLEXPORT void reb_tree_update(struct reb_simulation* const r);
DLLEXPORT void reb_output_binary_to_stream(struct reb_simulation* r, char** bufp, size_t* sizep);
DLLEXPORT void reb_output_free_stream(char* buf);

// transformations to/from vec3d
DLLEXPORT struct reb_vec3d reb_tools_spherical_to_xyz(const double mag, const double theta, const double phi);
DLLEXPORT void reb_tools_xyz_to_spherical(struct reb_vec3d const xyz, double* mag, double* theta, double* phi);


// Functions to add and initialize particles
<<<<<<< HEAD
struct reb_particle reb_particle_nan(void); // Returns a reb_particle structure with fields/hash/ptrs initialized to nan/0/NULL.
void reb_add(struct reb_simulation* const r, struct reb_particle pt);
void reb_add_fmt(struct reb_simulation* r, const char* fmt, ...);
struct reb_particle reb_particle_new(struct reb_simulation* r, const char* fmt, ...);    // Same as reb_add_fmt() but returns the particle instead of adding it to the simualtion.
struct reb_particle reb_tools_orbit_to_particle_err(double G, struct reb_particle primary, double m, double a, double e, double i, double Omega, double omega, double f, int* err);
struct reb_particle reb_tools_orbit_to_particle(double G, struct reb_particle primary, double m, double a, double e, double i, double Omega, double omega, double f);
struct reb_particle reb_tools_pal_to_particle(double G, struct reb_particle primary, double m, double a, double lambda, double k, double h, double ix, double iy);
=======
DLLEXPORT struct reb_particle reb_particle_nan(void); // Returns a reb_particle structure with fields/hash/ptrs initialized to nan/0/NULL. 
DLLEXPORT void reb_add(struct reb_simulation* const r, struct reb_particle pt);
DLLEXPORT void reb_add_fmt(struct reb_simulation* r, const char* fmt, ...);
DLLEXPORT struct reb_particle reb_particle_new(struct reb_simulation* r, const char* fmt, ...);    // Same as reb_add_fmt() but returns the particle instead of adding it to the simualtion.
DLLEXPORT struct reb_particle reb_tools_orbit_to_particle_err(double G, struct reb_particle primary, double m, double a, double e, double i, double Omega, double omega, double f, int* err);
DLLEXPORT struct reb_particle reb_tools_orbit_to_particle(double G, struct reb_particle primary, double m, double a, double e, double i, double Omega, double omega, double f);
DLLEXPORT struct reb_particle reb_tools_pal_to_particle(double G, struct reb_particle primary, double m, double a, double lambda, double k, double h, double ix, double iy);
>>>>>>> f31a253e

// Functions to access and remove particles
DLLEXPORT void reb_remove_all(struct reb_simulation* const r);
DLLEXPORT int reb_remove(struct reb_simulation* const r, int index, int keepSorted);
DLLEXPORT int reb_remove_by_hash(struct reb_simulation* const r, uint32_t hash, int keepSorted);
DLLEXPORT struct reb_particle* reb_get_particle_by_hash(struct reb_simulation* const r, uint32_t hash);
DLLEXPORT struct reb_particle reb_get_remote_particle_by_hash(struct reb_simulation* const r, uint32_t hash);
DLLEXPORT int reb_get_particle_index(struct reb_particle* p); // Returns a particle's index in the simulation it's in. Needs to be in the simulation its sim pointer is pointing to. Otherwise -1 returned.
DLLEXPORT struct reb_particle reb_get_jacobi_com(struct reb_particle* p); // Returns the Jacobi center of mass for a given particle. Used by python. Particle needs to be in a simulation.

// Orbit calculation
DLLEXPORT struct reb_orbit reb_tools_particle_to_orbit_err(double G, struct reb_particle p, struct reb_particle primary, int* err);
DLLEXPORT struct reb_orbit reb_tools_particle_to_orbit(double G, struct reb_particle p, struct reb_particle primary);

// Chaos indicators
DLLEXPORT void reb_tools_megno_init(struct reb_simulation* const r);
DLLEXPORT void reb_tools_megno_init_seed(struct reb_simulation* const r, unsigned int seed);
DLLEXPORT double reb_tools_calculate_megno(struct reb_simulation* r);
DLLEXPORT double reb_tools_calculate_lyapunov(struct reb_simulation* r);

// Variational equations

// Struct describing the properties of a set of variational equations.
// If testparticle is set to -1, then it is assumed that all particles are massive
// and all particles influence all other particles. If testparticle is >=0 then
// the particle with that index is assumed to be a testparticle, i.e. it does not
// influence other particles. For second order variational equation, index_1st_order_a/b
// is the index in the particle array that corresponds to the 1st order variational
// equations.
struct reb_variational_configuration{
    struct reb_simulation* sim; // Reference to the simulation.
    int order;                  // Order of the variational equation. 1 or 2.
    int index;                  // Index of the first variational particle in the particles array.
    int testparticle;           // Is this variational configuration describe a test particle? -1 if not.
    int index_1st_order_a;      // Used for 2nd order variational particles only: Index of the first order variational particle in the particles array.
    int index_1st_order_b;      // Used for 2nd order variational particles only: Index of the first order variational particle in the particles array.
    double lrescale;             // Accumulates the logarithm of rescalings
};

// Add and initialize a set of first order variational particles
// If testparticle is >= 0, then only one variational particle (the test particle) will be added.
// If testparticle is -1, one variational particle for each real particle will be added.
// Returns the index of the first variational particle added
DLLEXPORT int reb_add_var_1st_order(struct reb_simulation* const r, int testparticle);

// Add and initialize a set of second order variational particles
// Note: a set of second order variational particles requires two sets of first order variational equations.
// If testparticle is >= 0, then only one variational particle (the test particle) will be added.
// If testparticle is -1, one variational particle for each real particle will be added.
// index_1st_order_a is the index of the corresponding first variational particles.
// index_1st_order_b is the index of the corresponding first variational particles.
// Returns the index of the first variational particle added
DLLEXPORT int reb_add_var_2nd_order(struct reb_simulation* const r, int testparticle, int index_1st_order_a, int index_1st_order_b);

// Rescale all sets of variational particles if their size gets too large (>1e100).
// This can prevent an overflow in floating point numbers. The logarithm of the rescaling
// factor is stored in the reb_variational_configuration's lrescale variable.
// This function is called automatically every timestep. To avoid automatic rescaling,
// set the reb_variational_configuration's lrescale variable to -1.
<<<<<<< HEAD
// For this function to work, the positions and velocities needs to be synchronized.
// A warning is presented if the integrator is not synchronized.
void reb_var_rescale(struct reb_simulation* const r);
=======
// For this function to work, the positions and velocities needs to be synchronized. 
// A warning is presented if the integrator is not synchronized. 
DLLEXPORT void reb_var_rescale(struct reb_simulation* const r);
>>>>>>> f31a253e

// These functions calculates the first/second derivative of a Keplerian orbit.
//   Derivatives of Keplerian orbits are required for variational equations, in particular
//   for optimization problems.
//   The derivative is calculated with respect to the variables that appear in the function name.
//   One variable implies that a first derivative is returned, two variables implies that a second
//   derivate is returned. Classical orbital parameters and those introduced by Pal (2009) are
//   supported. Pal coordinates have the advantage of being analytical (i.e. infinite differentiable).
//   Classical orbital parameters may have singularities, for example when e is close to 0.
//   Note that derivatives with respect to Cartesian coordinates are trivial and therefore not
//   implemented as seperate functions.
//   The following variables are supported: a, e, inc, f, omega, Omega, h, k, ix, iy and m (mass).
// The functions return the derivative as a particle structre. Each structure element is a derivative.
// The paramter po is the original particle for which the derivative is to be calculated.
DLLEXPORT struct reb_particle reb_derivatives_lambda(double G, struct reb_particle primary, struct reb_particle po);
DLLEXPORT struct reb_particle reb_derivatives_h(double G, struct reb_particle primary, struct reb_particle po);
DLLEXPORT struct reb_particle reb_derivatives_k(double G, struct reb_particle primary, struct reb_particle po);
DLLEXPORT struct reb_particle reb_derivatives_k_k(double G, struct reb_particle primary, struct reb_particle po);
DLLEXPORT struct reb_particle reb_derivatives_h_h(double G, struct reb_particle primary, struct reb_particle po);
DLLEXPORT struct reb_particle reb_derivatives_lambda_lambda(double G, struct reb_particle primary, struct reb_particle po);
DLLEXPORT struct reb_particle reb_derivatives_k_lambda(double G, struct reb_particle primary, struct reb_particle po);
DLLEXPORT struct reb_particle reb_derivatives_h_lambda(double G, struct reb_particle primary, struct reb_particle po);
DLLEXPORT struct reb_particle reb_derivatives_k_h(double G, struct reb_particle primary, struct reb_particle po);
DLLEXPORT struct reb_particle reb_derivatives_a(double G, struct reb_particle primary, struct reb_particle po);
DLLEXPORT struct reb_particle reb_derivatives_a_a(double G, struct reb_particle primary, struct reb_particle po);
DLLEXPORT struct reb_particle reb_derivatives_ix(double G, struct reb_particle primary, struct reb_particle po);
DLLEXPORT struct reb_particle reb_derivatives_ix_ix(double G, struct reb_particle primary, struct reb_particle po);
DLLEXPORT struct reb_particle reb_derivatives_iy(double G, struct reb_particle primary, struct reb_particle po);
DLLEXPORT struct reb_particle reb_derivatives_iy_iy(double G, struct reb_particle primary, struct reb_particle po);
DLLEXPORT struct reb_particle reb_derivatives_k_ix(double G, struct reb_particle primary, struct reb_particle po);
DLLEXPORT struct reb_particle reb_derivatives_h_ix(double G, struct reb_particle primary, struct reb_particle po);
DLLEXPORT struct reb_particle reb_derivatives_lambda_ix(double G, struct reb_particle primary, struct reb_particle po);
DLLEXPORT struct reb_particle reb_derivatives_lambda_iy(double G, struct reb_particle primary, struct reb_particle po);
DLLEXPORT struct reb_particle reb_derivatives_h_iy(double G, struct reb_particle primary, struct reb_particle po);
DLLEXPORT struct reb_particle reb_derivatives_k_iy(double G, struct reb_particle primary, struct reb_particle po);
DLLEXPORT struct reb_particle reb_derivatives_ix_iy(double G, struct reb_particle primary, struct reb_particle po);
DLLEXPORT struct reb_particle reb_derivatives_a_ix(double G, struct reb_particle primary, struct reb_particle po);
DLLEXPORT struct reb_particle reb_derivatives_a_iy(double G, struct reb_particle primary, struct reb_particle po);
DLLEXPORT struct reb_particle reb_derivatives_a_lambda(double G, struct reb_particle primary, struct reb_particle po);
DLLEXPORT struct reb_particle reb_derivatives_a_h(double G, struct reb_particle primary, struct reb_particle po);
DLLEXPORT struct reb_particle reb_derivatives_a_k(double G, struct reb_particle primary, struct reb_particle po);
DLLEXPORT struct reb_particle reb_derivatives_m(double G, struct reb_particle primary, struct reb_particle po);
DLLEXPORT struct reb_particle reb_derivatives_m_a(double G, struct reb_particle primary, struct reb_particle po);
DLLEXPORT struct reb_particle reb_derivatives_m_lambda(double G, struct reb_particle primary, struct reb_particle po);
DLLEXPORT struct reb_particle reb_derivatives_m_h(double G, struct reb_particle primary, struct reb_particle po);
DLLEXPORT struct reb_particle reb_derivatives_m_k(double G, struct reb_particle primary, struct reb_particle po);
DLLEXPORT struct reb_particle reb_derivatives_m_ix(double G, struct reb_particle primary, struct reb_particle po);
DLLEXPORT struct reb_particle reb_derivatives_m_iy(double G, struct reb_particle primary, struct reb_particle po);
DLLEXPORT struct reb_particle reb_derivatives_m_m(double G, struct reb_particle primary, struct reb_particle po);
DLLEXPORT struct reb_particle reb_derivatives_e(double G, struct reb_particle primary, struct reb_particle po);
DLLEXPORT struct reb_particle reb_derivatives_e_e(double G, struct reb_particle primary, struct reb_particle po);
DLLEXPORT struct reb_particle reb_derivatives_inc(double G, struct reb_particle primary, struct reb_particle po);
DLLEXPORT struct reb_particle reb_derivatives_inc_inc(double G, struct reb_particle primary, struct reb_particle po);
DLLEXPORT struct reb_particle reb_derivatives_Omega(double G, struct reb_particle primary, struct reb_particle po);
DLLEXPORT struct reb_particle reb_derivatives_Omega_Omega(double G, struct reb_particle primary, struct reb_particle po);
DLLEXPORT struct reb_particle reb_derivatives_omega(double G, struct reb_particle primary, struct reb_particle po);
DLLEXPORT struct reb_particle reb_derivatives_omega_omega(double G, struct reb_particle primary, struct reb_particle po);
DLLEXPORT struct reb_particle reb_derivatives_f(double G, struct reb_particle primary, struct reb_particle po);
DLLEXPORT struct reb_particle reb_derivatives_f_f(double G, struct reb_particle primary, struct reb_particle po);
DLLEXPORT struct reb_particle reb_derivatives_a_e(double G, struct reb_particle primary, struct reb_particle po);
DLLEXPORT struct reb_particle reb_derivatives_a_inc(double G, struct reb_particle primary, struct reb_particle po);
DLLEXPORT struct reb_particle reb_derivatives_a_Omega(double G, struct reb_particle primary, struct reb_particle po);
DLLEXPORT struct reb_particle reb_derivatives_a_omega(double G, struct reb_particle primary, struct reb_particle po);
DLLEXPORT struct reb_particle reb_derivatives_a_f(double G, struct reb_particle primary, struct reb_particle po);
DLLEXPORT struct reb_particle reb_derivatives_e_inc(double G, struct reb_particle primary, struct reb_particle po);
DLLEXPORT struct reb_particle reb_derivatives_e_Omega(double G, struct reb_particle primary, struct reb_particle po);
DLLEXPORT struct reb_particle reb_derivatives_e_omega(double G, struct reb_particle primary, struct reb_particle po);
DLLEXPORT struct reb_particle reb_derivatives_e_f(double G, struct reb_particle primary, struct reb_particle po);
DLLEXPORT struct reb_particle reb_derivatives_m_e(double G, struct reb_particle primary, struct reb_particle po);
DLLEXPORT struct reb_particle reb_derivatives_inc_Omega(double G, struct reb_particle primary, struct reb_particle po);
DLLEXPORT struct reb_particle reb_derivatives_inc_omega(double G, struct reb_particle primary, struct reb_particle po);
DLLEXPORT struct reb_particle reb_derivatives_inc_f(double G, struct reb_particle primary, struct reb_particle po);
DLLEXPORT struct reb_particle reb_derivatives_m_inc(double G, struct reb_particle primary, struct reb_particle po);
DLLEXPORT struct reb_particle reb_derivatives_omega_Omega(double G, struct reb_particle primary, struct reb_particle po);
DLLEXPORT struct reb_particle reb_derivatives_Omega_f(double G, struct reb_particle primary, struct reb_particle po);
DLLEXPORT struct reb_particle reb_derivatives_m_Omega(double G, struct reb_particle primary, struct reb_particle po);
DLLEXPORT struct reb_particle reb_derivatives_omega_f(double G, struct reb_particle primary, struct reb_particle po);
DLLEXPORT struct reb_particle reb_derivatives_m_omega(double G, struct reb_particle primary, struct reb_particle po);
DLLEXPORT struct reb_particle reb_derivatives_m_f(double G, struct reb_particle primary, struct reb_particle po);

// Functions to operate on particles
DLLEXPORT void reb_particle_isub(struct reb_particle* p1, struct reb_particle* p2);
DLLEXPORT void reb_particle_iadd(struct reb_particle* p1, struct reb_particle* p2);
DLLEXPORT void reb_particle_imul(struct reb_particle* p1, double value);
DLLEXPORT double reb_particle_distance(struct reb_particle* p1, struct reb_particle* p2);
// Compares two particles, ignoring pointers.
// Returns 1 if particles differ
DLLEXPORT int reb_diff_particles(struct reb_particle p1, struct reb_particle p2);

// Functions to operate on simulations
DLLEXPORT void reb_simulation_imul(struct reb_simulation* r, double scalar_pos, double scalar_vel);
DLLEXPORT int reb_simulation_iadd(struct reb_simulation* r, struct reb_simulation* r2);
DLLEXPORT int reb_simulation_isub(struct reb_simulation* r, struct reb_simulation* r2);
DLLEXPORT void reb_move_to_hel(struct reb_simulation* const r);
DLLEXPORT void reb_move_to_com(struct reb_simulation* const r);

// Diangnostic functions
DLLEXPORT double reb_tools_energy(const struct reb_simulation* const r);
DLLEXPORT struct reb_vec3d reb_tools_angular_momentum(const struct reb_simulation* const r);
DLLEXPORT struct reb_particle reb_get_com(struct reb_simulation* r);
DLLEXPORT struct reb_particle reb_get_com_of_pair(struct reb_particle p1, struct reb_particle p2);
DLLEXPORT struct reb_particle reb_get_com_range(struct reb_simulation* r, int first, int last);


// Simulation Archive
struct reb_simulationarchive_blob {  // Used in the binary file to identify data blobs
    int32_t index;                   // Index of previous blob (binary file is 0, first blob is 1)
    int32_t offset_prev;             // Offset to beginning of previous blob (size of previous blob).
    int32_t offset_next;             // Offset to end of following blob (size of following blob).
};
struct reb_simulationarchive_blob16 {  // For backwards compatability only. Will be removed in a future release.
    int32_t index;
    int16_t offset_prev;
    int16_t offset_next;
};

struct reb_simulationarchive{
    FILE* inf;                   // File pointer (will be kept open)
    char* filename;              // Filename of open file. This is NULL if this is a memory-mapped file (using fmemopen)
    int version;                 // SimulationArchive version
    long size_first;             // Size of first snapshot (only used for version 1)
    long size_snapshot;          // Size of snapshot (only used for version 1)
    double auto_interval;        // Interval setting used to create SA (if used)
    double auto_walltime;        // Walltime setting used to create SA (if used)
    unsigned long long auto_step;// Steps in-between SA snapshots (if used)
    long nblobs;                 // Total number of snapshots (including initial binary)
    uint64_t* offset64;            // Index of offsets in file (length nblobs)
    double* t;                   // Index of simulation times in file (length nblobs)
};

DLLEXPORT struct reb_simulation* reb_create_simulation_from_simulationarchive(struct reb_simulationarchive* sa, long snapshot);
DLLEXPORT void reb_create_simulation_from_simulationarchive_with_messages(struct reb_simulation* r, struct reb_simulationarchive* sa, long snapshot, enum reb_input_binary_messages* warnings);
DLLEXPORT void reb_copy_simulation_with_messages(struct reb_simulation* r_copy,  struct reb_simulation* r, enum reb_input_binary_messages* warnings); // used from python
DLLEXPORT struct reb_simulationarchive* reb_open_simulationarchive(const char* filename);
DLLEXPORT void reb_close_simulationarchive(struct reb_simulationarchive* sa);
DLLEXPORT void reb_simulationarchive_snapshot(struct reb_simulation* r, const char* filename);
DLLEXPORT void reb_simulationarchive_automate_interval(struct reb_simulation* const r, const char* filename, double interval);
DLLEXPORT void reb_simulationarchive_automate_walltime(struct reb_simulation* const r, const char* filename, double walltime);
DLLEXPORT void reb_simulationarchive_automate_step(struct reb_simulation* const r, const char* filename, unsigned long long step);
DLLEXPORT void reb_free_simulationarchive_pointers(struct reb_simulationarchive* sa);
DLLEXPORT void reb_read_simulationarchive_from_buffer_with_messages(struct reb_simulationarchive* sa, char* buf, size_t size, struct reb_simulationarchive* sa_index, enum reb_input_binary_messages* warnings);
DLLEXPORT void reb_read_simulationarchive_with_messages(struct reb_simulationarchive* sa, const char* filename,  struct reb_simulationarchive* sa_index, enum reb_input_binary_messages* warnings);

// Functions to convert between coordinate systems

// Jacobi
// p_mass: Should be the same particles array as ps for real particles. If passing variational
//         particles in ps, p_mass should be the corresponding array of real particles.
DLLEXPORT void reb_transformations_inertial_to_jacobi_posvel(const struct reb_particle* const particles, struct reb_particle* const p_j, const struct reb_particle* const p_mass, const unsigned int N, const unsigned int N_active);
DLLEXPORT void reb_transformations_inertial_to_jacobi_posvelacc(const struct reb_particle* const particles, struct reb_particle* const p_j, const struct reb_particle* const p_mass, const unsigned int N, const unsigned int N_active);
DLLEXPORT void reb_transformations_inertial_to_jacobi_acc(const struct reb_particle* const particles, struct reb_particle* const p_j,const struct reb_particle* const p_mass, const unsigned int N, const unsigned int N_active);
DLLEXPORT void reb_transformations_jacobi_to_inertial_posvel(struct reb_particle* const particles, const struct reb_particle* const p_j, const struct reb_particle* const p_mass, const unsigned int N, const unsigned int N_active);
DLLEXPORT void reb_transformations_jacobi_to_inertial_pos(struct reb_particle* const particles, const struct reb_particle* const p_j, const struct reb_particle* const p_mass, const unsigned int N, const unsigned int N_active);
DLLEXPORT void reb_transformations_jacobi_to_inertial_acc(struct reb_particle* const particles, const struct reb_particle* const p_j, const struct reb_particle* const p_mass, const unsigned int N, const unsigned int N_active);

// Democratic heliocentric coordinates
DLLEXPORT void reb_transformations_inertial_to_democraticheliocentric_posvel(const struct reb_particle* const particles, struct reb_particle* const p_h, const unsigned int N, const unsigned int N_active);
DLLEXPORT void reb_transformations_democraticheliocentric_to_inertial_pos(struct reb_particle* const particles, const struct reb_particle* const p_h, const unsigned int N, const unsigned int N_active);
DLLEXPORT void reb_transformations_democraticheliocentric_to_inertial_posvel(struct reb_particle* const particles, const struct reb_particle* const p_h, const unsigned int N, const unsigned int N_active);

// WHDS
DLLEXPORT void reb_transformations_inertial_to_whds_posvel(const struct reb_particle* const particles, struct reb_particle* const p_h, const unsigned int N, const unsigned int N_active);
DLLEXPORT void reb_transformations_whds_to_inertial_pos(struct reb_particle* const particles, const struct reb_particle* const p_h, const unsigned int N, const unsigned int N_active);
DLLEXPORT void reb_transformations_whds_to_inertial_posvel(struct reb_particle* const particles, const struct reb_particle* const p_h, const unsigned int N, const unsigned int N_active);

// Rotations
DLLEXPORT struct reb_rotation reb_rotation_inverse(const struct reb_rotation q);
DLLEXPORT struct reb_rotation reb_rotation_mul(const struct reb_rotation p, const struct reb_rotation q);

DLLEXPORT struct reb_rotation reb_rotation_identity();
DLLEXPORT struct reb_rotation reb_rotation_normalize(const struct reb_rotation q);
DLLEXPORT struct reb_rotation reb_rotation_conjugate(const struct reb_rotation q);
DLLEXPORT struct reb_rotation reb_rotation_init_angle_axis(const double angle, struct reb_vec3d axis);
DLLEXPORT struct reb_rotation reb_rotation_init_from_to(struct reb_vec3d from, struct reb_vec3d to);
DLLEXPORT struct reb_rotation reb_rotation_init_orbit(const double Omega, const double inc, const double omega);
DLLEXPORT struct reb_rotation reb_rotation_init_to_new_axes(struct reb_vec3d newz, struct reb_vec3d newx);

DLLEXPORT struct reb_vec3d reb_vec3d_mul(const struct reb_vec3d v, const double s);
DLLEXPORT struct reb_vec3d reb_vec3d_add(const struct reb_vec3d v, const struct reb_vec3d w);
DLLEXPORT double reb_vec3d_length_squared(const struct reb_vec3d v);
DLLEXPORT double reb_vec3d_dot(const struct reb_vec3d a, const struct reb_vec3d b);
DLLEXPORT struct reb_vec3d reb_vec3d_cross(const struct reb_vec3d a, const struct reb_vec3d b);
DLLEXPORT struct reb_vec3d reb_vec3d_normalize(const struct reb_vec3d v);
DLLEXPORT struct reb_vec3d reb_vec3d_rotate(struct reb_vec3d v, const struct reb_rotation q);
DLLEXPORT void reb_vec3d_irotate(struct reb_vec3d *v, const struct reb_rotation q);
DLLEXPORT void reb_particle_irotate(struct reb_particle* p, const struct reb_rotation q);
DLLEXPORT void reb_simulation_irotate(struct reb_simulation* const sim, const struct reb_rotation q);

DLLEXPORT void reb_rotation_to_orbital(struct reb_rotation q, double* Omega, double* inc, double* omega);

#ifdef MPI
void reb_mpi_init(struct reb_simulation* const r);
void reb_mpi_finalize(struct reb_simulation* const r);
#endif // MPI

#ifdef OPENMP
// Wrapper method to set number of OpenMP threads from python.
DLLEXPORT void reb_omp_set_num_threads(int num_threads);
#endif // OPENMP

// The following stuctures are related to OpenGL/WebGL visualization. Nothing to be changed by the user.
struct reb_quaternion {
    double x, y, z, w;
};
struct reb_particle_opengl {
    float x,y,z;
    float vx,vy,vz;
    float r;
};
struct reb_orbit_opengl {
    float x,y,z;
    float a, e, f;
    float omega, Omega, inc;
};

struct reb_display_data {
    struct reb_simulation* r;
    struct reb_simulation* r_copy;
    struct reb_particle_opengl* particle_data;
    struct reb_orbit_opengl* orbit_data;
    struct reb_particle* particles_copy;
    struct reb_particle* p_jh_copy;
    unsigned long allocated_N;
    unsigned long allocated_N_whfast;
    unsigned int opengl_enabled;
    double scale;
    double mouse_x;
    double mouse_y;
    double retina;
#ifndef _WIN32
    pthread_mutex_t mutex;          // Mutex to guarantee non-flickering
#endif // _WIN32
    int spheres;                    // Switches between point sprite and real spheres.
    int pause;                      // Pauses visualization, but keep simulation running
    int wire;                       // Shows/hides orbit wires.
    int onscreentext;               // Shows/hides onscreen text.
    int onscreenhelp;               // Shows/hides onscreen help.
    int multisample;                // Turn off/on multisampling.
    int clear;                      // Toggles clearing the display on each draw.
    int ghostboxes;                 // Shows/hides ghost boxes.
    int reference;                  // reb_particle used as a reference for centering.
    unsigned int mouse_action;
    unsigned int key_mods;
    struct reb_rotation view;
    unsigned int simplefont_tex;
    unsigned int simplefont_shader_program;
    unsigned int simplefont_shader_vao;
    unsigned int simplefont_shader_pos_location;
    unsigned int simplefont_shader_ypos_location;
    unsigned int simplefont_shader_scale_location;
    unsigned int simplefont_shader_aspect_location;
    unsigned int simplefont_shader_charval_buffer;
    unsigned int box_shader_program;
    unsigned int box_shader_box_vao;
    unsigned int box_shader_cross_vao;
    unsigned int box_shader_mvp_location;
    unsigned int box_shader_color_location;
    unsigned int point_shader_mvp_location;
    unsigned int point_shader_color_location;
    unsigned int point_shader_program;
    unsigned int point_shader_particle_vao;
    unsigned int sphere_shader_mvp_location;
    unsigned int sphere_shader_program;
    unsigned int sphere_shader_particle_vao;
    unsigned int sphere_shader_vertex_count;
    unsigned int orbit_shader_mvp_location;
    unsigned int orbit_shader_program;
    unsigned int orbit_shader_particle_vao;
    unsigned int orbit_shader_vertex_count;
};


<<<<<<< HEAD
// Temporary. Function declarations needed by REBOUNDx
void reb_integrator_ias15_reset(struct reb_simulation* r);         ///< Internal function used to call a specific integrator
void reb_integrator_ias15_part2(struct reb_simulation* r);         ///< Internal function used to call a specific integrator
void reb_integrator_whfast_from_inertial(struct reb_simulation* const r);   ///< Internal function to the appropriate WHFast coordinates from inertial
void reb_integrator_whfast_to_inertial(struct reb_simulation* const r); ///< Internal function to move back from particular WHFast coordinates to inertial
void reb_integrator_whfast_reset(struct reb_simulation* r);		///< Internal function used to call a specific integrator
int reb_integrator_whfast_init(struct reb_simulation* const r);    ///< Internal function to check errors and allocate memory if needed
void reb_whfast_interaction_step(struct reb_simulation* const r, const double _dt);///< Internal function
void reb_whfast_jump_step(const struct reb_simulation* const r, const double _dt); ///< Internal function
void reb_whfast_kepler_step(const struct reb_simulation* const r, const double _dt); ///< Internal function
void reb_whfast_com_step(const struct reb_simulation* const r, const double _dt); ///< Internal function
=======
// Temporary. Function declarations needed by REBOUNDx 
DLLEXPORT void reb_integrator_ias15_reset(struct reb_simulation* r);         ///< Internal function used to call a specific integrator
DLLEXPORT void reb_integrator_ias15_part2(struct reb_simulation* r);         ///< Internal function used to call a specific integrator
DLLEXPORT void reb_integrator_whfast_from_inertial(struct reb_simulation* const r);   ///< Internal function to the appropriate WHFast coordinates from inertial
DLLEXPORT void reb_integrator_whfast_to_inertial(struct reb_simulation* const r); ///< Internal function to move back from particular WHFast coordinates to inertial
DLLEXPORT void reb_integrator_whfast_reset(struct reb_simulation* r);		///< Internal function used to call a specific integrator
DLLEXPORT int reb_integrator_whfast_init(struct reb_simulation* const r);    ///< Internal function to check errors and allocate memory if needed
DLLEXPORT void reb_whfast_interaction_step(struct reb_simulation* const r, const double _dt);///< Internal function
DLLEXPORT void reb_whfast_jump_step(const struct reb_simulation* const r, const double _dt); ///< Internal function
DLLEXPORT void reb_whfast_kepler_step(const struct reb_simulation* const r, const double _dt); ///< Internal function
DLLEXPORT void reb_whfast_com_step(const struct reb_simulation* const r, const double _dt); ///< Internal function
>>>>>>> f31a253e
#endif // _MAIN_H<|MERGE_RESOLUTION|>--- conflicted
+++ resolved
@@ -78,13 +78,6 @@
 #  define  __attribute__(x)  /*DO NOTHING*/
 #endif
 
-<<<<<<< HEAD
-extern const char* reb_build_str;   ///< Date and time build string.
-extern const char* reb_version_str; ///< Version string.
-extern const char* reb_githash_str; ///< Current git hash.
-extern const char* reb_logo[26];    ///< Logo of rebound.
-extern volatile sig_atomic_t reb_sigint;  ///< Graceful global interrupt handler
-=======
 DLLEXPORT extern const char* reb_build_str;   ///< Date and time build string.
 DLLEXPORT extern const char* reb_version_str; ///< Version string.
 DLLEXPORT extern const char* reb_githash_str; ///< Current git hash.
@@ -92,7 +85,6 @@
 DLLEXPORT extern const int reb_max_messages_length;
 DLLEXPORT extern const int reb_max_messages_N;
 extern volatile sig_atomic_t reb_sigint;  ///< Graceful global interrupt handler 
->>>>>>> f31a253e
 
 // Forward declarations
 struct reb_simulation;
@@ -158,13 +150,8 @@
 struct reb_simulation_integrator_ias15 {
     double epsilon;
     double min_dt;
-<<<<<<< HEAD
-    unsigned int epsilon_global;
-
-=======
     unsigned int adaptive_mode;
    
->>>>>>> f31a253e
     // Internal use
     unsigned long iterations_max_exceeded; // Counter how many times the iteration did not converge.
     unsigned int allocated_N;
@@ -382,149 +369,6 @@
     int counter;
 };
 
-<<<<<<< HEAD
-typedef struct _StumpfCoefficients
-{
-  double * __restrict__ c0;
-  double * __restrict__ c1;
-  double * __restrict__ c2;
-  double * __restrict__ c3;
-}StumpfCoefficients;
-
-typedef struct UNIVERSAL_VARS
-{
-  double * __restrict__ t0;
-  double * __restrict__ tLast;
-  double * uv_csq;
-  double * uv_csp;
-  double * uv_csv;
-  double * dt;
-  double * __restrict__ Q0;
-  double * __restrict__ V0;
-  double * __restrict__ P0;
-  double * __restrict__ Q1;
-  double * __restrict__ V1;
-  double * __restrict__ P1;
-  double * __restrict__ X;
-  double * __restrict__ Q0_norm;
-  double * __restrict__ beta;
-  double * __restrict__ eta;
-  double * __restrict__ zeta;
-  double * __restrict__ period;
-  double * __restrict__ Xperiod;
-  uint32_t stateVectorSize;
-  uint32_t controlVectorSize;
-
-  StumpfCoefficients C;
-
-  double mu;  /// G*mCentral
-
-  // Variables for storing classical orbital elements.
-  double * e;
-  double * a;
-  double * h;
-  double * h_norm;
-  double * peri;
-  double * apo;
-}UNIVERSAL_VARS;
-
-typedef struct _controlVars {
-    double* __restrict__ p0;
-    double* __restrict__ p1;
-    double* __restrict__ p2;
-    double* __restrict__ p3;
-    double* __restrict__ p4;
-    double* __restrict__ p5;
-    double* __restrict__ p6;
-    uint32_t size;
-}controlVars;
-
-typedef struct RADAU
-{
-  // State vectors
-  double * dX;
-  double * dQ;
-  double * dP;
-  // Buffers for rectifying into before performing a synchronisation.
-  double * Xout;
-  double * Qout;
-  double * Pout;
-  uint32_t * rectifiedArray;
-  // Buffer for predictors
-  double * predictors;
-  // Derivatives at start of the step.
-  double * __restrict__ dState0;
-  double * __restrict__ ddState0;
-  // Intermediate derivatives.
-  double * __restrict__ dState;
-  double * __restrict__ ddState;
-  // Compensated summation arrays for gravity
-  double * __restrict__ cs_dState0;
-  double * __restrict__ cs_ddState0;
-  double * __restrict__ cs_dState;
-  double * __restrict__ cs_ddState;
-  // Compensated summation arrays for B's.
-  controlVars cs_B;
-  controlVars cs_B1st;
-  // Compensated summation array for the predictor and corrector.
-  double * cs_dX;
-  double * cs_dq;
-  double * cs_dp;
-  // Integrator coefficients.
-  controlVars G;
-  controlVars B;
-  controlVars Blast;
-  controlVars Blast_1st;
-  controlVars G_1st;
-  controlVars B_1st;
-  // Variables for performance metrics
-  uint64_t fCalls;
-  uint64_t rectifications;
-  uint32_t convergenceIterations;
-  // Iteration convergence variables.
-  double * b6_store;
-  double * acc_ptr;
-}RADAU;
-
-typedef struct DHEM
-{
-  // Pointers to osculating orbits at a single point in time.
-  double * Xosc;
-  double * Qosc;
-  double * Posc;
-  // Osculating orbits for all stages within a step.
-  double * XoscStore;
-  double ** XoscArr;
-  double * XoscPredStore;
-  double ** XoscPredArr;
-  // CS variables for the osculating orbits.
-  double * Xosc_cs;
-  double * XoscStore_cs;
-  double ** XoscArr_cs;
-  double * Qosc_cs;
-  double * Posc_cs;
-  // Pointers to osculating orbit derivatives at a single point in time.
-  double * Xosc_dot;
-  double * Qosc_dot;
-  double * Posc_dot;
-  // Osculating orbits derivatives for all stages within a step.
-  double * Xosc_dotStore;
-  double ** Xosc_dotArr;
-  // Variables for summing Xosc+dX into.
-  double * X;
-  double * Q;
-  double * P;
-  // Mass variables.
-  double * __restrict__ m;
-  double * __restrict__ m_inv;
-  double mTotal;
-  // Rectification variables.
-  double * rectifyTimeArray;    /// The time at which we need to rectify each body.
-  double * rectificationPeriod; /// Elapsed time to trigger a rectification.
-}DHEM;
-
-=======
->>>>>>> f31a253e
 enum REB_EOS_TYPE {
     REB_EOS_LF = 0x00,
     REB_EOS_LF4 = 0x01,
@@ -813,15 +657,6 @@
 
 
 // Simulation life cycle
-<<<<<<< HEAD
-struct reb_simulation* reb_create_simulation(void);     // allocates memory, then calls reb_init_simulation
-void reb_init_simulation(struct reb_simulation* r);
-void reb_free_simulation(struct reb_simulation* const r);
-struct reb_simulation* reb_copy_simulation(struct reb_simulation* r);
-void reb_free_pointers(struct reb_simulation* const r);
-void reb_reset_temporary_pointers(struct reb_simulation* const r);
-int reb_reset_function_pointers(struct reb_simulation* const r); // Returns 1 if one ore more function pointers were not NULL before.
-=======
 DLLEXPORT struct reb_simulation* reb_create_simulation(void);     // allocates memory, then calls reb_init_simulation
 DLLEXPORT void reb_init_simulation(struct reb_simulation* r);    
 DLLEXPORT void reb_free_simulation(struct reb_simulation* const r);
@@ -829,7 +664,6 @@
 DLLEXPORT void reb_free_pointers(struct reb_simulation* const r);
 DLLEXPORT void reb_reset_temporary_pointers(struct reb_simulation* const r);
 DLLEXPORT int reb_reset_function_pointers(struct reb_simulation* const r); // Returns 1 if one ore more function pointers were not NULL before.
->>>>>>> f31a253e
 // Configure the boundary/root box
 DLLEXPORT void reb_configure_box(struct reb_simulation* const r, const double boxsize, const int root_nx, const int root_ny, const int root_nz);
 
@@ -851,13 +685,8 @@
 
 // Compare simulations
 // If r1 and r2 are exactly equal to each other then 0 is returned, otherwise 1. Walltime is ignored.
-<<<<<<< HEAD
-// If output_option=1, then output is printed on the screen. If 2, only return value os given.
-int reb_diff_simulations(struct reb_simulation* r1, struct reb_simulation* r2, int output_option);
-=======
 // If output_option=1, then output is printed on the screen. If 2, only return value os given. 
 DLLEXPORT int reb_diff_simulations(struct reb_simulation* r1, struct reb_simulation* r2, int output_option);
->>>>>>> f31a253e
 // Same but return value is string to human readable difference. Needs to be freed.
 DLLEXPORT char* reb_diff_simulations_char(struct reb_simulation* r1, struct reb_simulation* r2);
 
@@ -893,11 +722,7 @@
 DLLEXPORT void reb_output_velocity_dispersion(struct reb_simulation* r, char* filename);
 
 // Compares two simulations, stores difference in buffer.
-<<<<<<< HEAD
-void reb_binary_diff(char* buf1, size_t size1, char* buf2, size_t size2, char** bufp, size_t* sizep);
-=======
 DLLEXPORT void reb_binary_diff(char* buf1, size_t size1, char* buf2, size_t size2, char** bufp, size_t* sizep); 
->>>>>>> f31a253e
 // Same as reb_binary_diff, but with options.
 // output_option:
 // - If set to 0, differences are written to bufp in the form of reb_binary_field structs.
@@ -978,15 +803,6 @@
 
 
 // Functions to add and initialize particles
-<<<<<<< HEAD
-struct reb_particle reb_particle_nan(void); // Returns a reb_particle structure with fields/hash/ptrs initialized to nan/0/NULL.
-void reb_add(struct reb_simulation* const r, struct reb_particle pt);
-void reb_add_fmt(struct reb_simulation* r, const char* fmt, ...);
-struct reb_particle reb_particle_new(struct reb_simulation* r, const char* fmt, ...);    // Same as reb_add_fmt() but returns the particle instead of adding it to the simualtion.
-struct reb_particle reb_tools_orbit_to_particle_err(double G, struct reb_particle primary, double m, double a, double e, double i, double Omega, double omega, double f, int* err);
-struct reb_particle reb_tools_orbit_to_particle(double G, struct reb_particle primary, double m, double a, double e, double i, double Omega, double omega, double f);
-struct reb_particle reb_tools_pal_to_particle(double G, struct reb_particle primary, double m, double a, double lambda, double k, double h, double ix, double iy);
-=======
 DLLEXPORT struct reb_particle reb_particle_nan(void); // Returns a reb_particle structure with fields/hash/ptrs initialized to nan/0/NULL. 
 DLLEXPORT void reb_add(struct reb_simulation* const r, struct reb_particle pt);
 DLLEXPORT void reb_add_fmt(struct reb_simulation* r, const char* fmt, ...);
@@ -994,7 +810,6 @@
 DLLEXPORT struct reb_particle reb_tools_orbit_to_particle_err(double G, struct reb_particle primary, double m, double a, double e, double i, double Omega, double omega, double f, int* err);
 DLLEXPORT struct reb_particle reb_tools_orbit_to_particle(double G, struct reb_particle primary, double m, double a, double e, double i, double Omega, double omega, double f);
 DLLEXPORT struct reb_particle reb_tools_pal_to_particle(double G, struct reb_particle primary, double m, double a, double lambda, double k, double h, double ix, double iy);
->>>>>>> f31a253e
 
 // Functions to access and remove particles
 DLLEXPORT void reb_remove_all(struct reb_simulation* const r);
@@ -1054,15 +869,9 @@
 // factor is stored in the reb_variational_configuration's lrescale variable.
 // This function is called automatically every timestep. To avoid automatic rescaling,
 // set the reb_variational_configuration's lrescale variable to -1.
-<<<<<<< HEAD
-// For this function to work, the positions and velocities needs to be synchronized.
-// A warning is presented if the integrator is not synchronized.
-void reb_var_rescale(struct reb_simulation* const r);
-=======
 // For this function to work, the positions and velocities needs to be synchronized. 
 // A warning is presented if the integrator is not synchronized. 
 DLLEXPORT void reb_var_rescale(struct reb_simulation* const r);
->>>>>>> f31a253e
 
 // These functions calculates the first/second derivative of a Keplerian orbit.
 //   Derivatives of Keplerian orbits are required for variational equations, in particular
@@ -1335,19 +1144,6 @@
 };
 
 
-<<<<<<< HEAD
-// Temporary. Function declarations needed by REBOUNDx
-void reb_integrator_ias15_reset(struct reb_simulation* r);         ///< Internal function used to call a specific integrator
-void reb_integrator_ias15_part2(struct reb_simulation* r);         ///< Internal function used to call a specific integrator
-void reb_integrator_whfast_from_inertial(struct reb_simulation* const r);   ///< Internal function to the appropriate WHFast coordinates from inertial
-void reb_integrator_whfast_to_inertial(struct reb_simulation* const r); ///< Internal function to move back from particular WHFast coordinates to inertial
-void reb_integrator_whfast_reset(struct reb_simulation* r);		///< Internal function used to call a specific integrator
-int reb_integrator_whfast_init(struct reb_simulation* const r);    ///< Internal function to check errors and allocate memory if needed
-void reb_whfast_interaction_step(struct reb_simulation* const r, const double _dt);///< Internal function
-void reb_whfast_jump_step(const struct reb_simulation* const r, const double _dt); ///< Internal function
-void reb_whfast_kepler_step(const struct reb_simulation* const r, const double _dt); ///< Internal function
-void reb_whfast_com_step(const struct reb_simulation* const r, const double _dt); ///< Internal function
-=======
 // Temporary. Function declarations needed by REBOUNDx 
 DLLEXPORT void reb_integrator_ias15_reset(struct reb_simulation* r);         ///< Internal function used to call a specific integrator
 DLLEXPORT void reb_integrator_ias15_part2(struct reb_simulation* r);         ///< Internal function used to call a specific integrator
@@ -1359,5 +1155,4 @@
 DLLEXPORT void reb_whfast_jump_step(const struct reb_simulation* const r, const double _dt); ///< Internal function
 DLLEXPORT void reb_whfast_kepler_step(const struct reb_simulation* const r, const double _dt); ///< Internal function
 DLLEXPORT void reb_whfast_com_step(const struct reb_simulation* const r, const double _dt); ///< Internal function
->>>>>>> f31a253e
 #endif // _MAIN_H