--- conflicted
+++ resolved
@@ -243,12 +243,9 @@
     int a_Nmax;
     
     int timestep_too_large_warning;
-<<<<<<< HEAD
-=======
     unsigned long long steps;
     unsigned long long steps_miniactive;
     unsigned long long steps_miniN;
->>>>>>> 4914899e
 };
 
 
