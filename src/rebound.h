--- conflicted
+++ resolved
@@ -630,12 +630,8 @@
         REB_BOUNDARY_OPEN = 1,          // Open boundary conditions. Removes particles if they leave the box 
         REB_BOUNDARY_PERIODIC = 2,      // Periodic boundary conditions
         REB_BOUNDARY_SHEAR = 3,         // Shear periodic boundary conditions, needs OMEGA variable
-<<<<<<< HEAD
         REB_BOUNDARY_SHEAR_E = 4,       // Shear periodic eccentric boundary conditions, needs OMEGA variable
         } boundary;
-=======
-    } boundary;
->>>>>>> 35f83c8c
     enum {
         REB_GRAVITY_NONE = 0,           // Do not calculate graviational forces
         REB_GRAVITY_BASIC = 1,          // Basic O(N^2) direct summation algorithm, choose this for shearing sheet and periodic boundary conditions
