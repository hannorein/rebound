--- conflicted
+++ resolved
@@ -90,54 +90,7 @@
     return d2 < peri*peri;
 }
 
-<<<<<<< HEAD
-int reb_integrator_trace_switch_peri_pham2024(struct reb_simulation* const r, const unsigned int j){
-    double GM = r->G*r->particles[0].m; // Not sure if this is the right mass to use. 
-    double x = r->particles[j].x;
-    double y = r->particles[j].y;
-    double z = r->particles[j].z;
-    double d2 = x*x + y*y + z*z;
-
-    // first derivative
-    double dx = r->particles[j].vx;
-    double dy = r->particles[j].vy;
-    double dz = r->particles[j].vz;
-    
-    // second derivative
-    double prefact2 = -GM/sqrt(d2*d2*d2);
-    double ddx = prefact2*x;
-    double ddy = prefact2*y;
-    double ddz = prefact2*z;
-    double dd = sqrt(ddx*ddx + ddy*ddy + ddz*ddz); 
-    
-    // third derivative
-    double prefact3 = GM/sqrt(d2*d2*d2*d2*d2);
-    double dddx = prefact3*(-dx*(y*y+z*z) + 2.*x*x*dx+3.*x*(y*dy+z*dz));
-    double dddy = prefact3*(-dy*(x*x+z*z) + 2.*y*y*dy+3.*y*(x*dx+z*dz));
-    double dddz = prefact3*(-dz*(x*x+y*y) + 2.*z*z*dz+3.*z*(x*dx+y*dy));
-    double ddd = sqrt(dddx*dddx + dddy*dddy + dddz*dddz); 
-    
-    // fourth derivative
-    double prefact4 = GM/sqrt(d2*d2*d2*d2*d2*d2*d2);
-    double ddddx = prefact4* (d2 * (-ddx*(y*y+z*z) + 2.*x*x*ddx + dx*(y*dy + z*dz) + x*(4.*dx*dx + 3.*(y*ddy + dy*dy + z*ddz + dz*dz ))) - 5.*(x*dx+y*dy+z*dz)*(-dx*(y*y+z*z)+2.*x*x*dx + 3.*x*(y*dy+z*dz)));
-    double ddddy = prefact4* (d2 * (-ddy*(x*x+z*z) + 2.*y*y*ddy + dy*(x*dx + z*dz) + y*(4.*dy*dy + 3.*(x*ddx + dx*dx + z*ddz + dz*dz ))) - 5.*(y*dy+x*dx+z*dz)*(-dy*(x*x+z*z)+2.*y*y*dy + 3.*y*(x*dx+z*dz)));
-    double ddddz = prefact4* (d2 * (-ddz*(y*y+x*x) + 2.*z*z*ddz + dz*(y*dy + x*dx) + z*(4.*dz*dz + 3.*(y*ddy + dy*dy + x*ddx + dx*dx ))) - 5.*(z*dz+y*dy+x*dx)*(-dz*(y*y+x*x)+2.*z*z*dz + 3.*z*(y*dy+x*dx)));
-    double dddd = sqrt(ddddx*ddddx + ddddy*ddddy + ddddz*ddddz); 
-
-    double tau_prs23 = sqrt(2.*dd*dd/(ddd*ddd+dd*dddd)); // Eq 16
-    double eta = 0.1; // Requires experimentation
-    double dt_prs23 = eta*tau_prs23;
-    if (r->dt > dt_prs23){
-        return 1;
-    }else{
-        return 0;
-    }
-}
-
-int reb_integrator_trace_switch_peri_default(struct reb_simulation* const r, const unsigned int j){
-=======
 int reb_integrator_trace_switch_peri_fdot(struct reb_simulation* const r, const unsigned int j){
->>>>>>> ec561b01
     const struct reb_integrator_trace* const ri_trace = &(r->ri_trace);
     const double pfdot = ri_trace->peri_crit_fdot;
     const double pdist = ri_trace->peri_crit_distance;
@@ -166,7 +119,7 @@
     return peff2 < pfdot*pfdot * r->dt*r->dt;
 }
 
-int reb_integrator_trace_switch_peri_default(struct reb_simulation* const r, const unsigned int j){
+int reb_integrator_trace_switch_peri_pham(struct reb_simulation* const r, const unsigned int j){
     // Many square roots, can this be fixed?
     const struct reb_integrator_trace* const ri_trace = &(r->ri_trace);
     double GM = r->G*r->particles[0].m; // Not sure if this is the right mass to use.
@@ -212,53 +165,6 @@
     }else{
         return 0;
     }
-}
-
-int reb_integrator_trace_switch_peri_debug(struct reb_simulation* const r, const unsigned int j){
-  // Use this for debugging purposes
-  const struct reb_integrator_trace* const ri_trace = &(r->ri_trace);
-  /*
-  if (r->steps_done < r->ri_trace.turnaround){
-    if (r->steps_done % 20 == 0){
-      printf("Triggered at Step %d\n", r->steps_done);
-      return 1;
-    }
-    else{
-      return 0;
-    }
-  }
-  else{
-    if ((r->steps_done - r->ri_trace.turnaround) % 20 == 0 && r->steps_done != r->ri_trace.turnaround){
-      printf("Backwards triggered at Step %d\n", r->steps_done);
-      return 1;
-    }
-    else{
-      return 0;
-    }
-  }
-  */
-/*
-  if (r->steps_done % 5 == 0 && r->steps_done != 50){
-    printf("Switching at %d\n", r->steps_done);
-    return 1;
-  }
-  else{
-    return 0;
-  }
-*/
-/*
-  if (ri_trace->direction && r->steps_done % 10 == 0){
-    printf("Forwards Switching at %d,%e\n", ri_trace->turnaround - r->steps_done - 1, r->particles[1].x);
-    return 1;
-  }
-  else if (!ri_trace->direction && (ri_trace->turnaround - r->steps_done-1) % 10 == 0){
-    printf("Backwards Switching at %d,%e\n", r->steps_done, r->particles[1].x);
-    return 1;
-  }
-  else{
-    return 0;
-  }
-  */
 }
 
 int reb_integrator_trace_switch_peri_none(struct reb_simulation* const r, const unsigned int j){
@@ -716,7 +622,7 @@
     const int N = r->N;
     const int Nactive = r->N_active==-1?r->N:r->N_active;
     int (*_switch) (struct reb_simulation* const r, const unsigned int i, const unsigned int j) = ri_trace->S ? ri_trace->S : reb_integrator_trace_switch_default;
-    int (*_switch_peri) (struct reb_simulation* const r, const unsigned int j) = ri_trace->S_peri ? ri_trace->S_peri : reb_integrator_trace_switch_peri_default;
+    int (*_switch_peri) (struct reb_simulation* const r, const unsigned int j) = ri_trace->S_peri ? ri_trace->S_peri : reb_integrator_trace_switch_peri_pham;
     
     // Clear encounter map
     for (unsigned int i=1; i<r->N; i++){
@@ -793,7 +699,7 @@
     const int N = r->N;
     const int Nactive = r->N_active==-1?r->N:r->N_active;
     int (*_switch) (struct reb_simulation* const r, const unsigned int i, const unsigned int j) = ri_trace->S ? ri_trace->S : reb_integrator_trace_switch_default;
-    int (*_switch_peri) (struct reb_simulation* const r, const unsigned int j) = ri_trace->S_peri ? ri_trace->S_peri : reb_integrator_trace_switch_peri_default;
+    int (*_switch_peri) (struct reb_simulation* const r, const unsigned int j) = ri_trace->S_peri ? ri_trace->S_peri : reb_integrator_trace_switch_peri_pham;
     int new_close_encounter = 0; // New CEs
     
     // Clear encounter maps
