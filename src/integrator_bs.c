/**
 * @file 	integrator.c
 * @brief 	BS integration scheme.
 * @author 	Hanno Rein <hanno@hanno-rein.de>
 * @details	This file implements the Gragg-Bulirsch-Stoer integration scheme.
 *          It is a reimplementation of the fortran code by E. Hairer and G. Wanner.
 *          The starting point was the JAVA implementation in hipparchus:
 *          https://github.com/Hipparchus-Math/hipparchus/blob/master/hipparchus-ode/src/main/java/org/hipparchus/ode/nonstiff/GraggBulirschStoerIntegrator.java
 *
 * @section 	LICENSE
 * Copyright (c) 2021 Hanno Rein
 *
 * This file is part of rebound.
 *
 * rebound is free software: you can redistribute it and/or modify
 * it under the terms of the GNU General Public License as published by
 * the Free Software Foundation, either version 3 of the License, or
 * (at your option) any later version.
 *
 * rebound is distributed in the hope that it will be useful,
 * but WITHOUT ANY WARRANTY; without even the implied warranty of
 * MERCHANTABILITY or FITNESS FOR A PARTICULAR PURPOSE.  See the
 * GNU General Public License for more details.
 *
 * You should have received a copy of the GNU General Public License
 * along with rebound.  If not, see <http://www.gnu.org/licenses/>.
 *
 * Copyright (c) 2004, Ernst Hairer
 *
 * Redistribution and use in source and binary forms, with or
 * without modification, are permitted provided that the following
 * conditions are met:
 *
 *  - Redistributions of source code must retain the above copyright
 *      notice, this list of conditions and the following disclaimer.
 *  - Redistributions in binary form must reproduce the above copyright
 *      notice, this list of conditions and the following disclaimer in the
 *      documentation and/or other materials provided with the distribution.
 *
 * THIS SOFTWARE IS PROVIDED BY THE COPYRIGHT HOLDERS AND
 * CONTRIBUTORS "AS IS" AND ANY EXPRESS OR IMPLIED WARRANTIES, INCLUDING,
 * BUT NOT LIMITED TO, THE IMPLIED WARRANTIES OF MERCHANTABILITY AND FITNESS
 * FOR A  PARTICULAR PURPOSE ARE DISCLAIMED. IN NO EVENT SHALL THE REGENTS OR
 * CONTRIBUTORS BE LIABLE FOR ANY DIRECT, INDIRECT, INCIDENTAL, SPECIAL,
 * EXEMPLARY, OR CONSEQUENTIAL DAMAGES (INCLUDING, BUT NOT LIMITED TO,
 * PROCUREMENT OF SUBSTITUTE GOODS OR SERVICES; LOSS OF USE, DATA, OR
 * PROFITS; OR BUSINESS INTERRUPTION) HOWEVER CAUSED AND ON ANY THEORY OF
 * LIABILITY, WHETHER IN CONTRACT, STRICT LIABILITY, OR TORT (INCLUDING
 * NEGLIGENCE OR OTHERWISE) ARISING IN ANY WAY OUT OF THE USE OF THIS
 * SOFTWARE, EVEN IF ADVISED OF THE POSSIBILITY OF SUCH DAMAGE.
 *
 */

#include <stdio.h>
#include <stdlib.h>
#include <unistd.h>
#include <math.h>
#include <time.h>
#include <string.h> // memset
#include <float.h> // for DBL_MAX
#include "rebound.h"
#include "gravity.h"
#include "integrator_bs.h"
#include "integrator_trace.h"
#define MAX(a, b) ((a) > (b) ? (a) : (b))
#define MIN(a, b) ((a) < (b) ? (a) : (b))

#define DEBUG 0// set to 1 to print out debug information (reason for step rejection)

// Default configuration parameter.
// They are hard coded here because it
// is unlikely that these need to be changed by the user.
// static const int maxOrder = 18;// was 18
static const int sequence_length = 9; // = maxOrder / 2;
static const double stepControl1 = 0.65;
static const double stepControl2 = 0.94;
static const double stepControl3 = 0.02;
static const double stepControl4 = 4.0;
static const double orderControl1 = 0.8;
static const double orderControl2 = 0.9;
static const double stabilityReduction = 0.5;
static const int maxIter = 2; // maximal number of iterations for which checks are performed
static const int maxChecks = 1; // maximal number of checks for each iteration

int calls = 0;

void reb_integrator_bs_update_particles(struct reb_simulation* r, const double* y){
    if (r==NULL){
        reb_error(r, "Update particles called without valid simulation pointer.");
        return;
    }
    if (y==NULL){
        reb_error(r, "Update particles called without valid y pointer.");
        return;
    }
<<<<<<< HEAD

    int N;
    int* map;
    if (r->integrator == REB_INTEGRATOR_TRACE){
      N = r->ri_tr.encounterN;
      map = r->ri_tr.encounter_map;
      if (map==NULL){
        reb_error(r, "Cannot access TRACE map from BS.");
        return;
      }
    }
    else{
      N = r->N;
      map = r->ri_bs.map;
    }

    for (int i=0; i<N; i++){
        int mi = map[i];
        struct reb_particle* const p = &(r->particles[mi]);
=======
    for (unsigned int i=0; i<r->N; i++){
        struct reb_particle* const p = &(r->particles[i]);
>>>>>>> 9074ee8b
        p->x  = y[i*6+0];
        p->y  = y[i*6+1];
        p->z  = y[i*6+2];
        p->vx = y[i*6+3];
        p->vy = y[i*6+4];
        p->vz = y[i*6+5];
    }
}


static int tryStep(struct reb_simulation* r, const int Ns, const int k, const int n, const double t0, const double step) {
    struct reb_ode** odes = r->odes;
    const double subStep  = step / n;
    double t = t0;
    int needs_nbody = r->ri_bs.user_ode_needs_nbody;
    //printf("%d %f %f %d\n", n, step, subStep, needs_nbody);

    // LeapFrog Method did not seem to be of any advantage
    //    switch (method) {
    //        case 0: // LeapFrog
    //            {
    //                // first substep
    //                for (int s=0; s < Ns; s++){
    //                    double* y0 = odes[s].y;
    //                    double* y1 = odes[s].y1;
    //                    const int length = odes[s].length;
    //                    for (int i = 0; i < length; ++i) {
    //                        if (i%6<3){ // Drift
    //                            y1[i] = y0[i] + 0.5*subStep * y0[i+3];
    //                        }
    //                    }
    //                }
    //                t += 0.5*subStep;
    //                for (int s=0; s < Ns; s++){
    //                    odes[s].derivatives(&odes[s], odes[s].yDot, odes[s].y1, t);
    //                }
    //                for (int s=0; s < Ns; s++){
    //                    double* y0 = odes[s].y;
    //                    double* y1 = odes[s].y1;
    //                    double* yDot = odes[s].yDot;
    //                    const int length = odes[s].length;
    //                    for (int i = 0; i < length; ++i) {
    //                        if (i%6>2){ // Kick
    //                            y1[i] = y0[i] + subStep * yDot[i];
    //                        }
    //                    }
    //                }
    //
    //
    //                // other substeps
    //                for (int j = 1; j < n; ++j) {
    //                    t += subStep;
    //                    for (int s=0; s < Ns; s++){
    //                        double* y1 = odes[s].y1;
    //                        const int length = odes[s].length;
    //                        for (int i = 0; i < length; ++i) {
    //                            if (i%6<3){ // Drift
    //                                y1[i] = y1[i] + subStep * y1[i+3];
    //                            }
    //                        }
    //                    }
    //                    for (int s=0; s < Ns; s++){
    //                        odes[s].derivatives(&odes[s], odes[s].yDot, odes[s].y1, t);
    //                    }
    //                    for (int s=0; s < Ns; s++){
    //                        double* y1 = odes[s].y1;
    //                        double* yDot = odes[s].yDot;
    //                        const int length = odes[s].length;
    //                        for (int i = 0; i < length; ++i) {
    //                            if (i%6>2){ // Kick
    //                                y1[i] = y1[i] + subStep * yDot[i];
    //                            }
    //                        }
    //                    }
    //
    //                    // stability check
    //                    //if (performStabilityCheck && (j <= maxChecks) && (k < maxIter)) {
    //                    //    double initialNorm = 0.0;
    //                    //    for (int l = 0; l < length; ++l) {
    //                    //        const double ratio = y0Dot[l] / scale[l];
    //                    //        initialNorm += ratio * ratio;
    //                    //    }
    //                    //    double deltaNorm = 0.0;
    //                    //    for (int l = 0; l < length; ++l) {
    //                    //        const double ratio = (yDot[l] - y0Dot[l]) / scale[l];
    //                    //        deltaNorm += ratio * ratio;
    //                    //    }
    //                    //    //printf("iii   %e %e\n",initialNorm, deltaNorm);
    //                    //    if (deltaNorm > 4 * MAX(1.0e-15, initialNorm)) {
    //                    //        return 0;
    //                    //    }
    //                    //}
    //                }
    //
    //                // correction of the last substep (at t0 + step)
    //                for (int s=0; s < Ns; s++){
    //                    double* y1 = odes[s].y1;
    //                    const int length = odes[s].length;
    //                    for (int i = 0; i < length; ++i) {
    //                        if (i%6<3){ // Drift
    //                            y1[i] = y1[i] + 0.5 * subStep * y1[i+3];
    //                        }
    //                    }
    //                }
    //
    //                return 1;
    //            }


    // Modified Midpoint method
    // first substep
    t += subStep;
    for (int s=0; s < Ns; s++){
        double* y0 = odes[s]->y; // pre TS
        double* y1 = odes[s]->y1; // post first TS
        double* y0Dot = odes[s]->y0Dot;
        const int length = odes[s]->length;
        for (int i = 0; i < length; ++i) {
            y1[i] = y0[i] + subStep * y0Dot[i];
            //printf("%d, %f, %f, %f\n", i, y0[i], subStep, y0Dot[i]);
        }
    }

    // other substeps
    if (needs_nbody){
        reb_integrator_bs_update_particles(r, r->ri_bs.nbody_ode->y1);
    }
    for (int s=0; s < Ns; s++){
        odes[s]->derivatives(odes[s], odes[s]->yDot, odes[s]->y1, t); // update yDot w/ nbody derivatives
    }
    for (int s=0; s < Ns; s++){
        double* y0 = odes[s]->y;
        double* yTmp = odes[s]->yTmp;
        const int length = odes[s]->length;
        for (int i = 0; i < length; ++i) {
            yTmp[i] = y0[i];
        }
    }

    for (int j = 1; j < n; ++j) {  // Note: iterating n substeps, not 2n substeps as in Eq. (9.13)
        t += subStep;
        for (int s=0; s < Ns; s++){
            double* y1 = odes[s]->y1;
            double* yDot = odes[s]->yDot;
            double* yTmp = odes[s]->yTmp; // On first iteration this is y0. Becomes y1 of each subsequent iteration
            const int length = odes[s]->length;
            for (int i = 0; i < length; ++i) {
                const double middle = y1[i];
                y1[i]       = yTmp[i] + 2.* subStep * yDot[i];
                yTmp[i]       = middle;
            }
        }

        if (needs_nbody){
            reb_integrator_bs_update_particles(r, r->ri_bs.nbody_ode->y1);
        }
        for (int s=0; s < Ns; s++){
            odes[s]->derivatives(odes[s], odes[s]->yDot, odes[s]->y1, t); // Why update again?
        }

        // stability check
        if (j <= maxChecks && k < maxIter) {
            double initialNorm = 0.0;
            double deltaNorm = 0.0;
            for (int s=0; s < Ns; s++){
                double* yDot = odes[s]->yDot;
                double* y0Dot = odes[s]->y0Dot;
                double* scale = odes[s]->scale;
                const int length = odes[s]->length;
                for (int l = 0; l < length; ++l) {
                    const double ratio1 = y0Dot[l] / scale[l];
                    initialNorm += ratio1 * ratio1;
                    const double ratio2 = (yDot[l] - y0Dot[l]) / scale[l];
                    deltaNorm += ratio2 * ratio2;
                }
            }
            if (deltaNorm > 4 * MAX(1.0e-15, initialNorm)) {
                return 0;
            }
        }

    }

    // correction of the last substep (at t0 + step)
    for (int s=0; s < Ns; s++){
        double* y1 = odes[s]->y1;
        double* yTmp = odes[s]->yTmp;
        double* yDot = odes[s]->yDot;
        const int length = odes[s]->length;
        for (int i = 0; i < length; ++i) {
            y1[i] = 0.5 * (yTmp[i] + y1[i] + subStep * yDot[i]); // = 0.25*(y_(2n-1) + 2*y_n(2) + y_(2n+1))     Eq (9.13c)
        } // At the end, y1[i] is y_n for each particle (this is 17.3.2)
    }
    return 1;
}

static void extrapolate(const struct reb_ode* ode, double * const coeff, const int k) {
    double* const y1 = ode->y1;
    double* const C = ode->C;  // C and D values follow Numerical Recipes
    double** const D =  ode->D;
    double const length = ode->length;
    for (int j = 0; j < k; ++j) {
        double xi = coeff[k-j-1]; // 1 / n_{k-j}**2
        double xim1 = coeff[k];// 1 / n_{k}**2
        double facC = xi/(xi-xim1);
        double facD = xim1/(xi-xim1);
        for (int i = 0; i < length; ++i) {
            double CD = C[i] - D[k - j -1][i]; // Cs are just yns
            //printf("%d %f %f %f\n", i, y1[i], C[i], D[k - j -1][i]);
            C[i] = facC * CD; // Only need to keep one C value
            D[k - j - 1][i] = facD * CD; // Keep all D values for recursion
        }
        //exit(1);
    }
    for (int i = 0; i < length; ++i) {
        y1[i] = D[0][i]; // y1s = T0s... I think...
    }
    for (int j = 1; j <= k; ++j) {
        for (int i = 0; i < length; ++i) {
        y1[i] += D[j][i];
        }
    }
}


static void nbody_derivatives(struct reb_ode* ode, double* const yDot, const double* const y, double const t){
    struct reb_simulation* const r = ode->r;
    if (r->t != t || r->integrator == REB_INTEGRATOR_TRACE) { // TRACE always needs this to ensure the right Hamiltonian is evolved
        // Not needed for first step. Accelerations already calculated. Just need to copy them
        reb_integrator_bs_update_particles(r, y);
        reb_update_acceleration(r);
    }

<<<<<<< HEAD
    // TLu Levison & Duncan 22, 23 EoMs
    double px=0., py=0., pz=0.;
    int start = 0;
    int* map;
    int N;
    if (r->integrator==REB_INTEGRATOR_TRACE){
      start = 1;
      map = r->ri_tr.encounter_map;
      if (map==NULL){
        reb_error(r, "Cannot access TRACE map from BS.");
        return;
      }

      N = r->ri_tr.encounterN;
      // Kepler Step
      // This is only for pericenter approach
      if (r->ri_tr.current_L){
        //reb_integrator_trace_pxyz(r);
        //px = r->ri_tr.px;
        //py = r->ri_tr.py;
        //pz = r->ri_tr.pz;


        for (int i=1;i<r->N;i++){ // all particles
            px += r->particles[i].vx*r->particles[i].m; // in dh
            py += r->particles[i].vy*r->particles[i].m;
            pz += r->particles[i].vz*r->particles[i].m;
        }
        px /= r->particles[0].m;
        py /= r->particles[0].m;
        pz /= r->particles[0].m;

      }

      // If we are using TRACE, this is in DH, so star feels no acceleration
      yDot[0] = 0.0;
      yDot[1] = 0.0;
      yDot[2] = 0.0;
      yDot[3] = 0.0;
      yDot[4] = 0.0;
      yDot[5] = 0.0;
    }
    else{
      map = r->ri_bs.map;
      N = r->N;
    }


    for (int i=start; i<r->N; i++){
        // TLu may be a better way to structure this
        if (i < N){
          int mi = map[i];
          const struct reb_particle p = r->particles[mi];
          yDot[i*6+0] = p.vx + px; // Already checked for current_L
          yDot[i*6+1] = p.vy + py;
          yDot[i*6+2] = p.vz + pz;
          yDot[i*6+3] = p.ax;
          yDot[i*6+4] = p.ay;
          yDot[i*6+5] = p.az;
        }
        else{
          yDot[i*6+0] = 0.0;
          yDot[i*6+1] = 0.0;
          yDot[i*6+2] = 0.0;
          yDot[i*6+3] = 0.0;
          yDot[i*6+4] = 0.0;
          yDot[i*6+5] = 0.0;
        }

        //printf("%d %e %e %e %e %e %e\n", i, yDot[i*6+0], yDot[i*6+1], yDot[i*6+2], yDot[i*6+3], yDot[i*6+4], yDot[i*6+5]);
=======
    for (unsigned int i=0; i<r->N; i++){
        const struct reb_particle p = r->particles[i];
        yDot[i*6+0] = p.vx;
        yDot[i*6+1] = p.vy;
        yDot[i*6+2] = p.vz;
        yDot[i*6+3] = p.ax;
        yDot[i*6+4] = p.ay;
        yDot[i*6+5] = p.az;
>>>>>>> 9074ee8b
    }
}


void reb_integrator_bs_part1(struct reb_simulation* r){
    struct reb_ode** odes = r->odes;
    int Ns = r->odes_N; // Number of ode sets
    for (int s=0; s < Ns; s++){
        const int length = odes[s]->length;
        double* y0 = odes[s]->y;
        double* y1 = odes[s]->y1;
        for (int i = 0; i < length; ++i) {
            y1[i] = y0[i];
        }
    }
}

static void allocate_sequence_arrays(struct reb_simulation* r, struct reb_simulation_integrator_bs* ri_bs){
    ri_bs->sequence        = malloc(sizeof(int)*sequence_length);
    ri_bs->costPerStep     = malloc(sizeof(int)*sequence_length);
    ri_bs->coeff           = malloc(sizeof(double)*sequence_length);
    ri_bs->costPerTimeUnit = malloc(sizeof(double)*sequence_length);
    ri_bs->optimalStep     = malloc(sizeof(double)*sequence_length);

    // step size sequence: 2, 6, 10, 14, ...  // only needed for dense output
     for (int k = 0; k < sequence_length; ++k) {
        ri_bs->sequence[k] = 4 * k + 2;
    }

    // step size sequence: 1,2,3,4,5 ...
    //for (int k = 0; k < sequence_length; ++k) {
    //    ri_bs->sequence[k] = 2*( k+1);
    //}

    // initialize the order selection cost array
    // (number of function calls for each column of the extrapolation table)
    ri_bs->costPerStep[0] = ri_bs->sequence[0] + 1;
    for (int k = 1; k < sequence_length; ++k) {
        ri_bs->costPerStep[k] = ri_bs->costPerStep[k - 1] + ri_bs->sequence[k];
    }
    ri_bs->costPerTimeUnit[0]       = 0;

    // initialize the extrapolation tables
    for (int j = 0; j < sequence_length; ++j) {
        double r = 1./((double) ri_bs->sequence[j]);
        ri_bs->coeff[j] = r*r; // 1 / stepsize**2
    }

    // TLu TRACE - allocate map
    // From IAS15 code
    int N;
    if (r->integrator == REB_INTEGRATOR_TRACE){
      N = r->ri_tr.encounterN;
    }
    else{
      N = r->N;
    }

    if (N > ri_bs->map_allocated_N){
      ri_bs->map = realloc(ri_bs->map, sizeof(int) * N);
      for (int i = 0; i < N; i++){
        ri_bs->map[i] = i; // Identity map
      }
      ri_bs->map_allocated_N = N;
    }

}

static void reb_integrator_bs_default_scale(struct reb_ode* ode, double* y1, double* y2, double relTol, double absTol){
    double* scale = ode->scale;
    int length = ode->length;
    for (int i = 0; i < length; i++) {
        scale[i] = absTol + relTol * MAX(fabs(y1[i]), fabs(y2[i]));
    }
}


int reb_integrator_bs_step(struct reb_simulation* r, double dt){
    //printf("%f\n", r->t);
    // return 1 if step was successful
    //        0 if rejected
    //
    struct reb_simulation_integrator_bs* ri_bs = &r->ri_bs;

    double t = r->t;
    ri_bs->dt_proposed = dt; // In case of early fail

    // initial order selection
    if (ri_bs->targetIter == 0){
        const double tol    = ri_bs->eps_rel;
        const double log10R = log10(MAX(1.0e-10, tol));
        ri_bs->targetIter = MAX(1, MIN(sequence_length - 2, (int) floor(0.5 - 0.6 * log10R)));
    }

    // maxError not used at the moment.
    // double  maxError = DBL_MAX;

    int Ns = r->odes_N; // Number of ode sets
    struct reb_ode** odes = r->odes;
    double error;
    int reject = 0;

    // Check if ODEs have been set up correctly
    for (int s=0; s < Ns; s++){
        if (!odes[s]->derivatives){
            reb_error(r,"A user-specified set of ODEs has not been provided with a derivatives function.");
            r->status = REB_EXIT_ERROR;
            return 0;
        }
    }

    for (int s=0; s < Ns; s++){
        // Check if ODEs need pre timestep setup
        if (odes[s]->pre_timestep){
            odes[s]->pre_timestep(odes[s], odes[s]->y);
        }
        // Scaling
        if (odes[s]->getscale){
            odes[s]->getscale(odes[s], odes[s]->y, odes[s]->y); // initial scaling
        }else{
            reb_integrator_bs_default_scale(odes[s], odes[s]->y, odes[s]->y, ri_bs->eps_rel, ri_bs->eps_abs);
        }
    }

    // first evaluation, at the beginning of the step
    for (int s=0; s < Ns; s++){
        // y is set earlier in part2 to x y z vx vy vz
        odes[s]->derivatives(odes[s], odes[s]->y0Dot, odes[s]->y, t); // This sets the nbody derivatives into y0Dot
    }
    //exit(1);

    const int forward = (dt >= 0.);

    // iterate over several substep sizes
    int k = -1;
    for (int loop = 1; loop; ) {

        ++k;
        //printf("k: %d %e\n", k, dt);
        // modified midpoint integration with the current substep
        if ( ! tryStep(r, Ns, k, ri_bs->sequence[k], t, dt)) {
            // tryStep returns 0

            // the stability check failed, we reduce the global step
#if DEBUG
            printf("S");
#endif
            dt  = fabs(dt * stabilityReduction);
            reject = 1;
            loop   = 0;

        } else {
            for (int s=0; s < Ns; s++){
                const int length = odes[s]->length;
                for (int i = 0; i < length; ++i) {
                    double CD = odes[s]->y1[i]; // y1s are the yns now
                    odes[s]->C[i] = CD; // So Cs are now the yns
                    odes[s]->D[k][i] = CD; // Set the kth row of D to yns
                }
            }

            // tryStep returns 1
            // the substep was computed successfully
            if (k > 0) {

                // extrapolate the state at the end of the step
                // using last iteration data
                for (int s=0; s < Ns; s++){
                    extrapolate(odes[s], ri_bs->coeff, k);
                    if (odes[s]->getscale){
                        odes[s]->getscale(odes[s], odes[s]->y, odes[s]->y1);
                    }else{
                        reb_integrator_bs_default_scale(odes[s], odes[s]->y, odes[s]->y, ri_bs->eps_rel, ri_bs->eps_abs);
                    }
                }

                // estimate the error at the end of the step.
                error = 0;
                //long int combined_length = 0;
                for (int s=0; s < Ns; s++){
                    const int length = odes[s]->length;
                    //combined_length += length;
                    double * C = odes[s]->C;
                    double * scale = odes[s]->scale;
                    for (int j = 0; j < length; ++j) {
                        const double e = C[j] / scale[j];
                        error = MAX(error, e * e);
                        //printf("%d %e %e %e\n", j, C[j], scale[j], e);
                    }
                }
                // Note: Used to be: error = sqrt(error / combined_length). But for N-body applications it might be more consistent to use:
                error = sqrt(error);
                if (isnan(error)) {
                    reb_error(r, "NaN appearing during ODE integration.");
                    r->status = REB_EXIT_ERROR;
                    return 0;
                }

                if ((error > 1.0e25)){ // TODO: Think about what to do when error increases: || ((k > 1) && (error > maxError))) {
                    // error is too big, we reduce the global step
#if DEBUG
                    printf("R (error= %.5e)",error);
#endif
                    dt  = fabs(dt * stabilityReduction);
                    reject = 1;
                    loop   = 0;
                } else {

                    // Not used at the moment
                    // maxError = MAX(4 * error, 1.0);

                    // compute optimal stepsize for this order
                    const double exp = 1.0 / (2 * k + 1);
                    double fac = stepControl2 / pow(error / stepControl1, exp);
                    const double power = pow(stepControl3, exp);
                    fac = MAX(power / stepControl4, MIN(1. / power, fac));
                    ri_bs->optimalStep[k]     = fabs(dt * fac);
                    ri_bs->costPerTimeUnit[k] = ri_bs->costPerStep[k] / ri_bs->optimalStep[k];

                    // check convergence
                    switch (k - ri_bs->targetIter) {

                        case -1 : // one before target
                            if ((ri_bs->targetIter > 1) && ! ri_bs->previousRejected) {

                                // check if we can stop iterations now
                                if (error <= 1.0) {
                                    // convergence have been reached just before targetIter
                                    loop = 0;
                                } else {
                                    // estimate if there is a chance convergence will
                                    // be reached on next iteration, using the
                                    // asymptotic evolution of error
                                    const double ratio = ((double) ri_bs->sequence[ri_bs->targetIter] * ri_bs->sequence[ri_bs->targetIter + 1]) / (ri_bs->sequence[0] * ri_bs->sequence[0]);
                                    if (error > ratio * ratio) {
                                        // we don't expect to converge on next iteration
                                        // we reject the step immediately and reduce order
                                        reject = 1;
                                        loop   = 0;
                                        ri_bs->targetIter = k;
                                        if ((ri_bs->targetIter > 1) &&
                                                (ri_bs->costPerTimeUnit[ri_bs->targetIter - 1] <
                                                 orderControl1 * ri_bs->costPerTimeUnit[ri_bs->targetIter])) {
                                            ri_bs->targetIter -= 1;
                                        }
                                        dt = ri_bs->optimalStep[ri_bs->targetIter];
#if DEBUG
                                        printf("O");
                                        //printf(" %f, %d, %e\n", dt, ri_bs->targetIter, ratio);
#endif
                                    }
                                }
                            }
                            break;

                        case 0: // exactly on target
                            if (error <= 1.0) {
                                // convergence has been reached exactly at targetIter
                                loop = 0;
                            } else {
                                // estimate if there is a chance convergence will
                                // be reached on next iteration, using the
                                // asymptotic evolution of error
                                const double ratio = ((double) ri_bs->sequence[k + 1]) / ri_bs->sequence[0];
                                if (error > ratio * ratio) {
                                    // we don't expect to converge on next iteration
                                    // we reject the step immediately
#if DEBUG
                                    printf("o");
#endif
                                    reject = 1;
                                    loop = 0;
                                    if ((ri_bs->targetIter > 1) &&
                                            (ri_bs->costPerTimeUnit[ri_bs->targetIter - 1] <
                                             orderControl1 * ri_bs->costPerTimeUnit[ri_bs->targetIter])) {
                                        --ri_bs->targetIter;
                                    }
                                    dt = ri_bs->optimalStep[ri_bs->targetIter];
                                }
                            }
                            break;

                        case 1 : // one past target
                            if (error > 1.0) {
#if DEBUG
                                printf("e");
#endif
                                reject = 1;
                                if ((ri_bs->targetIter > 1) &&
                                        (ri_bs->costPerTimeUnit[ri_bs->targetIter - 1] <
                                         orderControl1 * ri_bs->costPerTimeUnit[ri_bs->targetIter])) {
                                    --ri_bs->targetIter;
                                }
                                dt = ri_bs->optimalStep[ri_bs->targetIter];
                            }
                            loop = 0;
                            break;

                        default :
                            if (ri_bs->firstOrLastStep && (error <= 1.0)) {
                                loop = 0;
                            }
                            break;

                    }
                }
            }
        }
    }


    if (! reject) {
#if DEBUG
        printf(".");
        //exit(1);
#endif
        // Swap arrays
        for (int s=0; s < Ns; s++){
            double* y_tmp = odes[s]->y;
            odes[s]->y = odes[s]->y1;
            odes[s]->y1 = y_tmp;
            // Check if ODEs need post timestep call
            if (odes[s]->post_timestep){
                odes[s]->post_timestep(odes[s], odes[s]->y);
            }
        }

        int optimalIter;
        if (k == 1) {
            optimalIter = 2;
            if (ri_bs->previousRejected) {
                optimalIter = 1;
            }
        } else if (k <= ri_bs->targetIter) { // Converged before or on target
            optimalIter = k;
            if (ri_bs->costPerTimeUnit[k - 1] < orderControl1 * ri_bs->costPerTimeUnit[k]) {
                optimalIter = k - 1;
            } else if (ri_bs->costPerTimeUnit[k] < orderControl2 * ri_bs->costPerTimeUnit[k - 1]) {
                optimalIter = MIN(k + 1, sequence_length - 2);
            }
        } else {                            // converged after target
            optimalIter = k - 1;
            if ((k > 2) && (ri_bs->costPerTimeUnit[k - 2] < orderControl1 * ri_bs->costPerTimeUnit[k - 1])) {
                optimalIter = k - 2;
            }
            if (ri_bs->costPerTimeUnit[k] < orderControl2 * ri_bs->costPerTimeUnit[optimalIter]) {
                optimalIter = MIN(k, sequence_length - 2);
            }
        }

        if (ri_bs->previousRejected) {
            // after a rejected step neither order nor stepsize
            // should increase
            ri_bs->targetIter = MIN(optimalIter, k);
            dt = MIN(fabs(dt), ri_bs->optimalStep[ri_bs->targetIter]);
            //printf("Previous rejected: %f\n", dt);
        } else {
            // stepsize control
            if (optimalIter <= k) {
                dt = ri_bs->optimalStep[optimalIter];
                //printf("optimalIter: %f\n", dt);
            } else {
                if ((k < ri_bs->targetIter) &&
                        (ri_bs->costPerTimeUnit[k] < orderControl2 * ri_bs->costPerTimeUnit[k - 1])) {
                    dt = ri_bs->optimalStep[k] * ri_bs->costPerStep[optimalIter + 1] / ri_bs->costPerStep[k];
                    //printf("< targetIter: %f %d %d %f %d %d\n", dt, k, ri_bs->targetIter, ri_bs->optimalStep[k], ri_bs->costPerStep[optimalIter + 1], ri_bs->costPerStep[k]);
                } else {
                    dt = ri_bs->optimalStep[k] * ri_bs->costPerStep[optimalIter] / ri_bs->costPerStep[k];
                    //printf("< targetIter: %f %d %d %f %d %d\n", dt, k, ri_bs->targetIter, ri_bs->optimalStep[k], ri_bs->costPerStep[optimalIter], ri_bs->costPerStep[k]);
                }
            }

            ri_bs->targetIter = optimalIter;

        }
    }

    dt = fabs(dt);

    if (ri_bs->min_dt !=0.0 && dt < ri_bs->min_dt) {
        dt = ri_bs->min_dt;
        reb_warning(r,"Minimal stepsize reached during ODE integration.");
    }

    if (ri_bs->max_dt != 0.0 && dt > ri_bs->max_dt) {
        dt = ri_bs->max_dt;
        // no warning if TRACE. Better way for this??
        if (r->integrator != REB_INTEGRATOR_TRACE){
          reb_warning(r,"Maximum stepsize reached during ODE integration.");
        }
    }

    if (! forward) {
        dt = -dt;
    }
    ri_bs->dt_proposed = dt;

    if (reject) {
        ri_bs->previousRejected = 1;
    } else {
        ri_bs->previousRejected = 0;
        ri_bs->firstOrLastStep = 0;
    }
    return !reject;
}

struct reb_ode* reb_create_ode(struct reb_simulation* r, unsigned int length){
    struct reb_ode* ode = malloc(sizeof(struct reb_ode));

    memset(ode, 0, sizeof(struct reb_ode)); // not really necessaery

    if (r->odes_allocated_N <= r->odes_N){
        r->odes_allocated_N += 32;
        r->odes = realloc(r->odes,sizeof(struct reb_ode*)*r->odes_allocated_N);
    }

    r->odes[r->odes_N] = ode;
    r->odes_N += 1;


    ode->r = r; // weak reference
    ode->length = length;
    ode->needs_nbody = 1;
    ode->allocated_N = length;
    ode->getscale = NULL;
    ode->derivatives = NULL;
    ode->pre_timestep = NULL;
    ode->post_timestep = NULL;
    ode->D   = malloc(sizeof(double*)*(sequence_length));
    for (int k = 0; k < sequence_length; ++k) {
        ode->D[k]   = malloc(sizeof(double)*length);
    }

    ode->C     = malloc(sizeof(double)*length);
    ode->y     = malloc(sizeof(double)*length);
    ode->y1    = malloc(sizeof(double)*length);
    ode->y0Dot = malloc(sizeof(double)*length);
    ode->yTmp  = malloc(sizeof(double)*length);
    ode->yDot  = malloc(sizeof(double)*length);

    ode->scale = malloc(sizeof(double)*length);

    r->ri_bs.firstOrLastStep = 1;

    return ode;
}

void reb_integrator_bs_part2(struct reb_simulation* r){
    //printf("Time: %f\n", r->t);
    struct reb_simulation_integrator_bs* ri_bs = &(r->ri_bs);
<<<<<<< HEAD
    struct reb_simulation_integrator_trace* ri_tr = &(r->ri_tr);

    int nbody_length = r->N*3*2;;
    int N;
    int* map;

    if (ri_bs->sequence==NULL){ // Moved from BS Step because need to allocate map here
        allocate_sequence_arrays(r, ri_bs);
    }

    if (r->integrator == REB_INTEGRATOR_TRACE){
      //nbody_length = r->ri_tr.encounterN*3*2; // Not quite correct yet - need to fix for multiple pairs of CEs
      N = r->ri_tr.encounterN;
      map = r->ri_tr.encounter_map;
    }
    else{
      N = r->N;
      map = ri_bs->map;
    }

=======
    
    unsigned int nbody_length = r->N*3*2;
>>>>>>> 9074ee8b
    // Check if particle numbers changed, if so delete and recreate ode.
    if (ri_bs->nbody_ode != NULL){
        if (ri_bs->nbody_ode->length != nbody_length){
            reb_free_ode(ri_bs->nbody_ode);
            ri_bs->nbody_ode = NULL;
        }
    }
    if (ri_bs->nbody_ode == NULL){
        ri_bs->nbody_ode = reb_create_ode(r, nbody_length);
        ri_bs->nbody_ode->derivatives = nbody_derivatives;
        ri_bs->nbody_ode->needs_nbody = 0; // No need to update unless there's another ode
        ri_bs->firstOrLastStep = 1;
    }

    for (int s=0; s < r->odes_N; s++){
        if (r->odes[s]->needs_nbody){
            ri_bs->user_ode_needs_nbody = 1;
        }
    }

    double* const y = ri_bs->nbody_ode->y;
<<<<<<< HEAD
    for (int i=0; i<N; i++){
        int mi = map[i];
        const struct reb_particle p = r->particles[mi];
=======
    for (unsigned int i=0; i<r->N; i++){
        const struct reb_particle p = r->particles[i];
>>>>>>> 9074ee8b
        y[i*6+0] = p.x;
        y[i*6+1] = p.y;
        y[i*6+2] = p.z;
        y[i*6+3] = p.vx;
        y[i*6+4] = p.vy;
        y[i*6+5] = p.vz;
    }


    int success = reb_integrator_bs_step(r, r->dt);
    if (success){
        r->t += r->dt;
        r->dt_last_done = r->dt;
    }
    else{
      if (r->integrator == REB_INTEGRATOR_TRACE){
        ri_tr->ts_rej = 1;
      }
    }
    r->dt = ri_bs->dt_proposed;

    reb_integrator_bs_update_particles(r, ri_bs->nbody_ode->y);
    ri_bs->counter += 1;
}

void reb_integrator_bs_synchronize(struct reb_simulation* r){
    // Do nothing.
}

void reb_free_ode(struct reb_ode* ode){
    // Free data array
    free(ode->y1);
    ode->y1 = NULL;
    free(ode->C);
    ode->C = NULL;
    free(ode->scale);
    ode->scale = NULL;

    if (ode->D){
        for (int k = 0; k < sequence_length; ++k) {
            ode->D[k] = NULL;
        }
        free(ode->D);
        ode->D = NULL;
    }
    free(ode->y0Dot);
    ode->y0Dot = NULL;
    free(ode->yTmp);
    ode->yTmp = NULL;
    free(ode->yDot);
    ode->yDot = NULL;

    struct reb_simulation* r = ode->r;
    if (r){ // only do this is ode is in a simulation
        struct reb_simulation_integrator_bs* ri_bs = &r->ri_bs;
        int shift = 0;
        for (int s=0; s < r->odes_N; s++){
            if (r->odes[s] == ode){
                r->odes_N--;
                shift = 1;
            }
            if (shift && s <= r->odes_N ){
                r->odes[s] = r->odes[s+1];
            }
        }
        if (ri_bs->nbody_ode == ode){
            ri_bs->nbody_ode = NULL;
        }
    }
    free(ode);
}



void reb_integrator_bs_reset(struct reb_simulation* r){
    struct reb_simulation_integrator_bs* ri_bs = &(r->ri_bs);

    // Delete nbody ode but not others
    if (ri_bs->nbody_ode){
        reb_free_ode(ri_bs->nbody_ode);
        ri_bs->nbody_ode = NULL;
    }

    // Free sequence arrays
    free(ri_bs->sequence);
    ri_bs->sequence = NULL;

    free(ri_bs->coeff);
    ri_bs->coeff = NULL;
    free(ri_bs->costPerStep);
    ri_bs->costPerStep = NULL;
    free(ri_bs->costPerTimeUnit);
    ri_bs->costPerTimeUnit = NULL;
    free(ri_bs->optimalStep);
    ri_bs->optimalStep = NULL;


    // Default settings
    ri_bs->eps_abs          = 1e-12;
    ri_bs->eps_rel          = 1e-12;
    ri_bs->max_dt           = 0;
    ri_bs->min_dt           = 0;
    ri_bs->firstOrLastStep  = 1;
    ri_bs->previousRejected = 0;
    ri_bs->targetIter       = 0;

}

// TLU FOR TRACE
/*
void reb_integrator_bs_timestep_prediction(struct reb_simulation* r){
    //printf("Time: %f\n", r->t);
    struct reb_simulation_integrator_bs* ri_bs = &(r->ri_bs);
    struct reb_simulation_integrator_bs* ri_tr = &(r->ri_tr);

    int nbody_length = r->N*3*2;
    int N = r->ri_tr.encounterN;
    int* map = r->ri_tr.encounter_map;
    double old_dt = r->dt;

    if (ri_bs->sequence==NULL){ // Moved from BS Step because need to allocate map here
        allocate_sequence_arrays(r, ri_bs);
    }

    // Check if particle numbers changed, if so delete and recreate ode.
    if (ri_bs->nbody_ode != NULL){
        if (ri_bs->nbody_ode->length != nbody_length){
            reb_free_ode(ri_bs->nbody_ode);
            ri_bs->nbody_ode = NULL;
        }
    }

    if (ri_bs->nbody_ode == NULL){
        ri_bs->nbody_ode = reb_create_ode(r, nbody_length);
        ri_bs->nbody_ode->derivatives = nbody_derivatives;
        ri_bs->nbody_ode->needs_nbody = 0; // No need to update unless there's another ode
        ri_bs->firstOrLastStep = 1;
    }

    for (int s=0; s < r->odes_N; s++){
        if (r->odes[s]->needs_nbody){
            ri_bs->user_ode_needs_nbody = 1;
        }
    }

    double* const y = ri_bs->nbody_ode->y;
    for (int i=0; i<N; i++){
        int mi = map[i];
        const struct reb_particle p = r->particles[mi];
        y[i*6+0] = p.x;
        y[i*6+1] = p.y;
        y[i*6+2] = p.z;
        y[i*6+3] = p.vx;
        y[i*6+4] = p.vy;
        y[i*6+5] = p.vz;
    }


    int success = reb_integrator_bs_step(r, r->dt);
    if (success){
        ri_tr->dt_proposed = r->dt;
    }
    else{
      ri_tr->dt_proposed = old_dt;
    }
}
*/<|MERGE_RESOLUTION|>--- conflicted
+++ resolved
@@ -93,7 +93,6 @@
         reb_error(r, "Update particles called without valid y pointer.");
         return;
     }
-<<<<<<< HEAD
 
     int N;
     int* map;
@@ -113,10 +112,6 @@
     for (int i=0; i<N; i++){
         int mi = map[i];
         struct reb_particle* const p = &(r->particles[mi]);
-=======
-    for (unsigned int i=0; i<r->N; i++){
-        struct reb_particle* const p = &(r->particles[i]);
->>>>>>> 9074ee8b
         p->x  = y[i*6+0];
         p->y  = y[i*6+1];
         p->z  = y[i*6+2];
@@ -350,7 +345,6 @@
         reb_update_acceleration(r);
     }
 
-<<<<<<< HEAD
     // TLu Levison & Duncan 22, 23 EoMs
     double px=0., py=0., pz=0.;
     int start = 0;
@@ -421,16 +415,6 @@
         }
 
         //printf("%d %e %e %e %e %e %e\n", i, yDot[i*6+0], yDot[i*6+1], yDot[i*6+2], yDot[i*6+3], yDot[i*6+4], yDot[i*6+5]);
-=======
-    for (unsigned int i=0; i<r->N; i++){
-        const struct reb_particle p = r->particles[i];
-        yDot[i*6+0] = p.vx;
-        yDot[i*6+1] = p.vy;
-        yDot[i*6+2] = p.vz;
-        yDot[i*6+3] = p.ax;
-        yDot[i*6+4] = p.ay;
-        yDot[i*6+5] = p.az;
->>>>>>> 9074ee8b
     }
 }
 
@@ -881,7 +865,6 @@
 void reb_integrator_bs_part2(struct reb_simulation* r){
     //printf("Time: %f\n", r->t);
     struct reb_simulation_integrator_bs* ri_bs = &(r->ri_bs);
-<<<<<<< HEAD
     struct reb_simulation_integrator_trace* ri_tr = &(r->ri_tr);
 
     int nbody_length = r->N*3*2;;
@@ -902,10 +885,6 @@
       map = ri_bs->map;
     }
 
-=======
-    
-    unsigned int nbody_length = r->N*3*2;
->>>>>>> 9074ee8b
     // Check if particle numbers changed, if so delete and recreate ode.
     if (ri_bs->nbody_ode != NULL){
         if (ri_bs->nbody_ode->length != nbody_length){
@@ -913,160 +892,6 @@
             ri_bs->nbody_ode = NULL;
         }
     }
-    if (ri_bs->nbody_ode == NULL){
-        ri_bs->nbody_ode = reb_create_ode(r, nbody_length);
-        ri_bs->nbody_ode->derivatives = nbody_derivatives;
-        ri_bs->nbody_ode->needs_nbody = 0; // No need to update unless there's another ode
-        ri_bs->firstOrLastStep = 1;
-    }
-
-    for (int s=0; s < r->odes_N; s++){
-        if (r->odes[s]->needs_nbody){
-            ri_bs->user_ode_needs_nbody = 1;
-        }
-    }
-
-    double* const y = ri_bs->nbody_ode->y;
-<<<<<<< HEAD
-    for (int i=0; i<N; i++){
-        int mi = map[i];
-        const struct reb_particle p = r->particles[mi];
-=======
-    for (unsigned int i=0; i<r->N; i++){
-        const struct reb_particle p = r->particles[i];
->>>>>>> 9074ee8b
-        y[i*6+0] = p.x;
-        y[i*6+1] = p.y;
-        y[i*6+2] = p.z;
-        y[i*6+3] = p.vx;
-        y[i*6+4] = p.vy;
-        y[i*6+5] = p.vz;
-    }
-
-
-    int success = reb_integrator_bs_step(r, r->dt);
-    if (success){
-        r->t += r->dt;
-        r->dt_last_done = r->dt;
-    }
-    else{
-      if (r->integrator == REB_INTEGRATOR_TRACE){
-        ri_tr->ts_rej = 1;
-      }
-    }
-    r->dt = ri_bs->dt_proposed;
-
-    reb_integrator_bs_update_particles(r, ri_bs->nbody_ode->y);
-    ri_bs->counter += 1;
-}
-
-void reb_integrator_bs_synchronize(struct reb_simulation* r){
-    // Do nothing.
-}
-
-void reb_free_ode(struct reb_ode* ode){
-    // Free data array
-    free(ode->y1);
-    ode->y1 = NULL;
-    free(ode->C);
-    ode->C = NULL;
-    free(ode->scale);
-    ode->scale = NULL;
-
-    if (ode->D){
-        for (int k = 0; k < sequence_length; ++k) {
-            ode->D[k] = NULL;
-        }
-        free(ode->D);
-        ode->D = NULL;
-    }
-    free(ode->y0Dot);
-    ode->y0Dot = NULL;
-    free(ode->yTmp);
-    ode->yTmp = NULL;
-    free(ode->yDot);
-    ode->yDot = NULL;
-
-    struct reb_simulation* r = ode->r;
-    if (r){ // only do this is ode is in a simulation
-        struct reb_simulation_integrator_bs* ri_bs = &r->ri_bs;
-        int shift = 0;
-        for (int s=0; s < r->odes_N; s++){
-            if (r->odes[s] == ode){
-                r->odes_N--;
-                shift = 1;
-            }
-            if (shift && s <= r->odes_N ){
-                r->odes[s] = r->odes[s+1];
-            }
-        }
-        if (ri_bs->nbody_ode == ode){
-            ri_bs->nbody_ode = NULL;
-        }
-    }
-    free(ode);
-}
-
-
-
-void reb_integrator_bs_reset(struct reb_simulation* r){
-    struct reb_simulation_integrator_bs* ri_bs = &(r->ri_bs);
-
-    // Delete nbody ode but not others
-    if (ri_bs->nbody_ode){
-        reb_free_ode(ri_bs->nbody_ode);
-        ri_bs->nbody_ode = NULL;
-    }
-
-    // Free sequence arrays
-    free(ri_bs->sequence);
-    ri_bs->sequence = NULL;
-
-    free(ri_bs->coeff);
-    ri_bs->coeff = NULL;
-    free(ri_bs->costPerStep);
-    ri_bs->costPerStep = NULL;
-    free(ri_bs->costPerTimeUnit);
-    ri_bs->costPerTimeUnit = NULL;
-    free(ri_bs->optimalStep);
-    ri_bs->optimalStep = NULL;
-
-
-    // Default settings
-    ri_bs->eps_abs          = 1e-12;
-    ri_bs->eps_rel          = 1e-12;
-    ri_bs->max_dt           = 0;
-    ri_bs->min_dt           = 0;
-    ri_bs->firstOrLastStep  = 1;
-    ri_bs->previousRejected = 0;
-    ri_bs->targetIter       = 0;
-
-}
-
-// TLU FOR TRACE
-/*
-void reb_integrator_bs_timestep_prediction(struct reb_simulation* r){
-    //printf("Time: %f\n", r->t);
-    struct reb_simulation_integrator_bs* ri_bs = &(r->ri_bs);
-    struct reb_simulation_integrator_bs* ri_tr = &(r->ri_tr);
-
-    int nbody_length = r->N*3*2;
-    int N = r->ri_tr.encounterN;
-    int* map = r->ri_tr.encounter_map;
-    double old_dt = r->dt;
-
-    if (ri_bs->sequence==NULL){ // Moved from BS Step because need to allocate map here
-        allocate_sequence_arrays(r, ri_bs);
-    }
-
-    // Check if particle numbers changed, if so delete and recreate ode.
-    if (ri_bs->nbody_ode != NULL){
-        if (ri_bs->nbody_ode->length != nbody_length){
-            reb_free_ode(ri_bs->nbody_ode);
-            ri_bs->nbody_ode = NULL;
-        }
-    }
-
     if (ri_bs->nbody_ode == NULL){
         ri_bs->nbody_ode = reb_create_ode(r, nbody_length);
         ri_bs->nbody_ode->derivatives = nbody_derivatives;
@@ -1095,6 +920,155 @@
 
     int success = reb_integrator_bs_step(r, r->dt);
     if (success){
+        r->t += r->dt;
+        r->dt_last_done = r->dt;
+    }
+    else{
+      if (r->integrator == REB_INTEGRATOR_TRACE){
+        ri_tr->ts_rej = 1;
+      }
+    }
+    r->dt = ri_bs->dt_proposed;
+
+    reb_integrator_bs_update_particles(r, ri_bs->nbody_ode->y);
+    ri_bs->counter += 1;
+}
+
+void reb_integrator_bs_synchronize(struct reb_simulation* r){
+    // Do nothing.
+}
+
+void reb_free_ode(struct reb_ode* ode){
+    // Free data array
+    free(ode->y1);
+    ode->y1 = NULL;
+    free(ode->C);
+    ode->C = NULL;
+    free(ode->scale);
+    ode->scale = NULL;
+
+    if (ode->D){
+        for (int k = 0; k < sequence_length; ++k) {
+            ode->D[k] = NULL;
+        }
+        free(ode->D);
+        ode->D = NULL;
+    }
+    free(ode->y0Dot);
+    ode->y0Dot = NULL;
+    free(ode->yTmp);
+    ode->yTmp = NULL;
+    free(ode->yDot);
+    ode->yDot = NULL;
+
+    struct reb_simulation* r = ode->r;
+    if (r){ // only do this is ode is in a simulation
+        struct reb_simulation_integrator_bs* ri_bs = &r->ri_bs;
+        int shift = 0;
+        for (int s=0; s < r->odes_N; s++){
+            if (r->odes[s] == ode){
+                r->odes_N--;
+                shift = 1;
+            }
+            if (shift && s <= r->odes_N ){
+                r->odes[s] = r->odes[s+1];
+            }
+        }
+        if (ri_bs->nbody_ode == ode){
+            ri_bs->nbody_ode = NULL;
+        }
+    }
+    free(ode);
+}
+
+
+
+void reb_integrator_bs_reset(struct reb_simulation* r){
+    struct reb_simulation_integrator_bs* ri_bs = &(r->ri_bs);
+
+    // Delete nbody ode but not others
+    if (ri_bs->nbody_ode){
+        reb_free_ode(ri_bs->nbody_ode);
+        ri_bs->nbody_ode = NULL;
+    }
+
+    // Free sequence arrays
+    free(ri_bs->sequence);
+    ri_bs->sequence = NULL;
+
+    free(ri_bs->coeff);
+    ri_bs->coeff = NULL;
+    free(ri_bs->costPerStep);
+    ri_bs->costPerStep = NULL;
+    free(ri_bs->costPerTimeUnit);
+    ri_bs->costPerTimeUnit = NULL;
+    free(ri_bs->optimalStep);
+    ri_bs->optimalStep = NULL;
+
+
+    // Default settings
+    ri_bs->eps_abs          = 1e-12;
+    ri_bs->eps_rel          = 1e-12;
+    ri_bs->max_dt           = 0;
+    ri_bs->min_dt           = 0;
+    ri_bs->firstOrLastStep  = 1;
+    ri_bs->previousRejected = 0;
+    ri_bs->targetIter       = 0;
+
+}
+
+// TLU FOR TRACE
+/*
+void reb_integrator_bs_timestep_prediction(struct reb_simulation* r){
+    //printf("Time: %f\n", r->t);
+    struct reb_simulation_integrator_bs* ri_bs = &(r->ri_bs);
+    struct reb_simulation_integrator_bs* ri_tr = &(r->ri_tr);
+
+    int nbody_length = r->N*3*2;
+    int N = r->ri_tr.encounterN;
+    int* map = r->ri_tr.encounter_map;
+    double old_dt = r->dt;
+
+    if (ri_bs->sequence==NULL){ // Moved from BS Step because need to allocate map here
+        allocate_sequence_arrays(r, ri_bs);
+    }
+
+    // Check if particle numbers changed, if so delete and recreate ode.
+    if (ri_bs->nbody_ode != NULL){
+        if (ri_bs->nbody_ode->length != nbody_length){
+            reb_free_ode(ri_bs->nbody_ode);
+            ri_bs->nbody_ode = NULL;
+        }
+    }
+
+    if (ri_bs->nbody_ode == NULL){
+        ri_bs->nbody_ode = reb_create_ode(r, nbody_length);
+        ri_bs->nbody_ode->derivatives = nbody_derivatives;
+        ri_bs->nbody_ode->needs_nbody = 0; // No need to update unless there's another ode
+        ri_bs->firstOrLastStep = 1;
+    }
+
+    for (int s=0; s < r->odes_N; s++){
+        if (r->odes[s]->needs_nbody){
+            ri_bs->user_ode_needs_nbody = 1;
+        }
+    }
+
+    double* const y = ri_bs->nbody_ode->y;
+    for (int i=0; i<N; i++){
+        int mi = map[i];
+        const struct reb_particle p = r->particles[mi];
+        y[i*6+0] = p.x;
+        y[i*6+1] = p.y;
+        y[i*6+2] = p.z;
+        y[i*6+3] = p.vx;
+        y[i*6+4] = p.vy;
+        y[i*6+5] = p.vz;
+    }
+
+
+    int success = reb_integrator_bs_step(r, r->dt);
+    if (success){
         ri_tr->dt_proposed = r->dt;
     }
     else{
