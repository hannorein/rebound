/**
 * @file 	tools.c
 * @brief 	Tools for creating distributions.
 * @author 	Hanno Rein <hanno@hanno-rein.de>
 * 
 * @section 	LICENSE
 * Copyright (c) 2011 Hanno Rein, Shangfei Liu
 *
 * This file is part of rebound.
 *
 * rebound is free software: you can redistribute it and/or modify
 * it under the terms of the GNU General Public License as published by
 * the Free Software Foundation, either version 3 of the License, or
 * (at your option) any later version.
 *
 * rebound is distributed in the hope that it will be useful,
 * but WITHOUT ANY WARRANTY; without even the implied warranty of
 * MERCHANTABILITY or FITNESS FOR A PARTICULAR PURPOSE.  See the
 * GNU General Public License for more details.
 *
 * You should have received a copy of the GNU General Public License
 * along with rebound.  If not, see <http://www.gnu.org/licenses/>.
 *
 */
#include <stdio.h>
#include <stdlib.h>
#include <unistd.h>
#include <math.h>
#include <time.h>
#include <sys/time.h>
#ifndef LIBREBOUNDX
#include "particle.h"
#endif // LIBREBOUNDX
#include "rebound.h"
#include "tools.h"


void reb_tools_init_srand(void){
	struct timeval tim;
	gettimeofday(&tim, NULL);
	srand ( tim.tv_usec + getpid());
}

double reb_random_uniform(double min, double max){
	return ((double)rand())/((double)(RAND_MAX))*(max-min)+min;
}


double reb_random_powerlaw(double min, double max, double slope){
	double y = reb_random_uniform(0., 1.);
	return pow( (pow(max,slope+1.)-pow(min,slope+1.))*y+pow(min,slope+1.), 1./(slope+1.));
}

double reb_random_normal(double variance){
	double v1,v2,rsq=1.;
	while(rsq>=1. || rsq<1.0e-12){
		v1=2.*((double)rand())/((double)(RAND_MAX))-1.0;
		v2=2.*((double)rand())/((double)(RAND_MAX))-1.0;
		rsq=v1*v1+v2*v2;
	}
	// Note: This gives another random variable for free, but we'll throw it away for simplicity and for thread-safety.
	return 	v1*sqrt(-2.*log(rsq)/rsq*variance);
}

double reb_random_rayleigh(double sigma){
	double y = reb_random_uniform(0.,1.);
	return sigma*sqrt(-2*log(y));
}

/// Other helper routines
double reb_tools_energy(struct reb_simulation* r){
	const int N = r->N;
	const struct reb_particle* restrict const particles = r->particles;
	const int N_var = r->N_var;
	double e_kin = 0.;
	double e_pot = 0.;
	for (int i=0;i<N-N_var;i++){
		struct reb_particle pi = particles[i];
		e_kin += 0.5 * pi.m * (pi.vx*pi.vx + pi.vy*pi.vy + pi.vz*pi.vz);
		for (int j=i+1;j<N-N_var;j++){
            if(r->testparticle_type == 1 && i>r->N_active) continue; //ignore forces bet. planetesimals
			struct reb_particle pj = particles[j];
			double dx = pi.x - pj.x;
			double dy = pi.y - pj.y;
			double dz = pi.z - pj.z;
			e_pot -= r->G*pj.m*pi.m/sqrt(dx*dx + dy*dy + dz*dz);
		}
	}
	return e_kin +e_pot;
}

void reb_move_to_com(struct reb_simulation* const r){
    const int N_real = r->N - r->N_var;
	struct reb_particle* restrict const particles = r->particles;
	struct reb_particle com = reb_get_com(r);
    // First do second order
    for (int v=0;v<r->var_config_N;v++){
        int index = r->var_config[v].index;
        if (r->var_config[v].testparticle>=0){
            // Test particles do not affect the COM
        }else{
            if (r->var_config[v].order==2){
                struct reb_particle com_shift = {0};
                int index_1st_order_a = r->var_config[v].index_1st_order_a;
                int index_1st_order_b = r->var_config[v].index_1st_order_b;
                double dma = 0.;
                double dmb = 0.;
                double ddm = 0.;
                for (int i=0;i<N_real;i++){
                    dma += particles[i+index_1st_order_a].m;
                    dmb += particles[i+index_1st_order_b].m;
                    ddm += particles[i+index].m;
                }
                for (int i=0;i<N_real;i++){
                    com_shift.x  += particles[i+index].x /com.m * particles[i].m; 
                    com_shift.y  += particles[i+index].y /com.m * particles[i].m; 
                    com_shift.z  += particles[i+index].z /com.m * particles[i].m; 
                    com_shift.vx += particles[i+index].vx/com.m * particles[i].m; 
                    com_shift.vy += particles[i+index].vy/com.m * particles[i].m; 
                    com_shift.vz += particles[i+index].vz/com.m * particles[i].m; 
                    
                    com_shift.x  += particles[i+index_1st_order_a].x  /com.m * particles[i+index_1st_order_b].m; 
                    com_shift.y  += particles[i+index_1st_order_a].y  /com.m * particles[i+index_1st_order_b].m; 
                    com_shift.z  += particles[i+index_1st_order_a].z  /com.m * particles[i+index_1st_order_b].m; 
                    com_shift.vx += particles[i+index_1st_order_a].vx /com.m * particles[i+index_1st_order_b].m; 
                    com_shift.vy += particles[i+index_1st_order_a].vy /com.m * particles[i+index_1st_order_b].m; 
                    com_shift.vz += particles[i+index_1st_order_a].vz /com.m * particles[i+index_1st_order_b].m; 
                    
                    com_shift.x  -= particles[i+index_1st_order_a].x  * particles[i].m/com.m/com.m*dmb; 
                    com_shift.y  -= particles[i+index_1st_order_a].y  * particles[i].m/com.m/com.m*dmb; 
                    com_shift.z  -= particles[i+index_1st_order_a].z  * particles[i].m/com.m/com.m*dmb; 
                    com_shift.vx -= particles[i+index_1st_order_a].vx * particles[i].m/com.m/com.m*dmb; 
                    com_shift.vy -= particles[i+index_1st_order_a].vy * particles[i].m/com.m/com.m*dmb; 
                    com_shift.vz -= particles[i+index_1st_order_a].vz * particles[i].m/com.m/com.m*dmb; 
                    
                    com_shift.x  += particles[i+index_1st_order_b].x  /com.m * particles[i+index_1st_order_a].m; 
                    com_shift.y  += particles[i+index_1st_order_b].y  /com.m * particles[i+index_1st_order_a].m; 
                    com_shift.z  += particles[i+index_1st_order_b].z  /com.m * particles[i+index_1st_order_a].m; 
                    com_shift.vx += particles[i+index_1st_order_b].vx /com.m * particles[i+index_1st_order_a].m; 
                    com_shift.vy += particles[i+index_1st_order_b].vy /com.m * particles[i+index_1st_order_a].m; 
                    com_shift.vz += particles[i+index_1st_order_b].vz /com.m * particles[i+index_1st_order_a].m; 
                   
                    com_shift.x  += particles[i].x  /com.m * particles[i+index].m; 
                    com_shift.y  += particles[i].y  /com.m * particles[i+index].m; 
                    com_shift.z  += particles[i].z  /com.m * particles[i+index].m; 
                    com_shift.vx += particles[i].vx /com.m * particles[i+index].m; 
                    com_shift.vy += particles[i].vy /com.m * particles[i+index].m; 
                    com_shift.vz += particles[i].vz /com.m * particles[i+index].m; 
                    
                    com_shift.x  -= particles[i].x  * particles[i+index_1st_order_a].m/com.m/com.m*dmb; 
                    com_shift.y  -= particles[i].y  * particles[i+index_1st_order_a].m/com.m/com.m*dmb; 
                    com_shift.z  -= particles[i].z  * particles[i+index_1st_order_a].m/com.m/com.m*dmb; 
                    com_shift.vx -= particles[i].vx * particles[i+index_1st_order_a].m/com.m/com.m*dmb; 
                    com_shift.vy -= particles[i].vy * particles[i+index_1st_order_a].m/com.m/com.m*dmb; 
                    com_shift.vz -= particles[i].vz * particles[i+index_1st_order_a].m/com.m/com.m*dmb; 
                    
                    com_shift.x  -= particles[i+index_1st_order_b].x  * particles[i].m/com.m/com.m*dma; 
                    com_shift.y  -= particles[i+index_1st_order_b].y  * particles[i].m/com.m/com.m*dma; 
                    com_shift.z  -= particles[i+index_1st_order_b].z  * particles[i].m/com.m/com.m*dma; 
                    com_shift.vx -= particles[i+index_1st_order_b].vx * particles[i].m/com.m/com.m*dma; 
                    com_shift.vy -= particles[i+index_1st_order_b].vy * particles[i].m/com.m/com.m*dma; 
                    com_shift.vz -= particles[i+index_1st_order_b].vz * particles[i].m/com.m/com.m*dma; 
                    
                    com_shift.x  -= particles[i].x  * particles[i+index_1st_order_b].m/com.m/com.m*dma; 
                    com_shift.y  -= particles[i].y  * particles[i+index_1st_order_b].m/com.m/com.m*dma; 
                    com_shift.z  -= particles[i].z  * particles[i+index_1st_order_b].m/com.m/com.m*dma; 
                    com_shift.vx -= particles[i].vx * particles[i+index_1st_order_b].m/com.m/com.m*dma; 
                    com_shift.vy -= particles[i].vy * particles[i+index_1st_order_b].m/com.m/com.m*dma; 
                    com_shift.vz -= particles[i].vz * particles[i+index_1st_order_b].m/com.m/com.m*dma; 
                    
                    com_shift.x  += 2.*particles[i].x  * particles[i].m/com.m/com.m/com.m*dma*dmb; 
                    com_shift.y  += 2.*particles[i].y  * particles[i].m/com.m/com.m/com.m*dma*dmb; 
                    com_shift.z  += 2.*particles[i].z  * particles[i].m/com.m/com.m/com.m*dma*dmb; 
                    com_shift.vx += 2.*particles[i].vx * particles[i].m/com.m/com.m/com.m*dma*dmb; 
                    com_shift.vy += 2.*particles[i].vy * particles[i].m/com.m/com.m/com.m*dma*dmb; 
                    com_shift.vz += 2.*particles[i].vz * particles[i].m/com.m/com.m/com.m*dma*dmb; 
                    
                    com_shift.x  -= particles[i].x  * particles[i].m/com.m/com.m*ddm; 
                    com_shift.y  -= particles[i].y  * particles[i].m/com.m/com.m*ddm; 
                    com_shift.z  -= particles[i].z  * particles[i].m/com.m/com.m*ddm; 
                    com_shift.vx -= particles[i].vx * particles[i].m/com.m/com.m*ddm; 
                    com_shift.vy -= particles[i].vy * particles[i].m/com.m/com.m*ddm; 
                    com_shift.vz -= particles[i].vz * particles[i].m/com.m/com.m*ddm; 
                    
                    
                    
                    
                    
                }
                for (int i=0;i<N_real;i++){
                    particles[i+index].x -= com_shift.x; 
                    particles[i+index].y -= com_shift.y; 
                    particles[i+index].z -= com_shift.z; 
                    particles[i+index].vx -= com_shift.vx; 
                    particles[i+index].vy -= com_shift.vy; 
                    particles[i+index].vz -= com_shift.vz; 
                }
            }
        }
    }
    // Then do first order
    for (int v=0;v<r->var_config_N;v++){
        int index = r->var_config[v].index;
        if (r->var_config[v].testparticle>=0){
            // Test particles do not affect the COM
        }else{
            if (r->var_config[v].order==1){
                struct reb_particle com_shift = {0};
                double dm = 0.;
                for (int i=0;i<N_real;i++){
                    dm += particles[i+index].m;
                }
                for (int i=0;i<N_real;i++){
                    com_shift.x  += particles[i].m/com.m * particles[i+index].x ; 
                    com_shift.y  += particles[i].m/com.m * particles[i+index].y ; 
                    com_shift.z  += particles[i].m/com.m * particles[i+index].z ; 
                    com_shift.vx += particles[i].m/com.m * particles[i+index].vx; 
                    com_shift.vy += particles[i].m/com.m * particles[i+index].vy; 
                    com_shift.vz += particles[i].m/com.m * particles[i+index].vz; 
                    
                    com_shift.x  += particles[i].x /com.m * particles[i+index].m; 
                    com_shift.y  += particles[i].y /com.m * particles[i+index].m; 
                    com_shift.z  += particles[i].z /com.m * particles[i+index].m; 
                    com_shift.vx += particles[i].vx/com.m * particles[i+index].m; 
                    com_shift.vy += particles[i].vy/com.m * particles[i+index].m; 
                    com_shift.vz += particles[i].vz/com.m * particles[i+index].m; 
                    
                    com_shift.x  -= particles[i].x /(com.m*com.m) * particles[i].m*dm; 
                    com_shift.y  -= particles[i].y /(com.m*com.m) * particles[i].m*dm; 
                    com_shift.z  -= particles[i].z /(com.m*com.m) * particles[i].m*dm; 
                    com_shift.vx -= particles[i].vx/(com.m*com.m) * particles[i].m*dm; 
                    com_shift.vy -= particles[i].vy/(com.m*com.m) * particles[i].m*dm; 
                    com_shift.vz -= particles[i].vz/(com.m*com.m) * particles[i].m*dm; 
                }
                for (int i=0;i<N_real;i++){
                    particles[i+index].x -= com_shift.x; 
                    particles[i+index].y -= com_shift.y; 
                    particles[i+index].z -= com_shift.z; 
                    particles[i+index].vx -= com_shift.vx; 
                    particles[i+index].vy -= com_shift.vy; 
                    particles[i+index].vz -= com_shift.vz; 
                }
            }
        }
    }
	
    // Finally do normal particles
    for (int i=0;i<N_real;i++){
		particles[i].x  -= com.x;
		particles[i].y  -= com.y;
		particles[i].z  -= com.z;
		particles[i].vx -= com.vx;
		particles[i].vy -= com.vy;
		particles[i].vz -= com.vz;
	}
}

struct reb_particle reb_get_com(struct reb_simulation* r){
	struct reb_particle com = {.m=0, .x=0, .y=0, .z=0, .vx=0, .vy=0, .vz=0};
    const int N_real = r->N - r->N_var;
	struct reb_particle* restrict const particles = r->particles;
	for (int i=0;i<N_real;i++){
		com = reb_get_com_of_pair(com, particles[i]);
	}
	return com;
}

struct reb_particle reb_get_com_of_pair(struct reb_particle p1, struct reb_particle p2){
	p1.x   = p1.x*p1.m + p2.x*p2.m;		
	p1.y   = p1.y*p1.m + p2.y*p2.m;
	p1.z   = p1.z*p1.m + p2.z*p2.m;
	p1.vx  = p1.vx*p1.m + p2.vx*p2.m;
	p1.vy  = p1.vy*p1.m + p2.vy*p2.m;
	p1.vz  = p1.vz*p1.m + p2.vz*p2.m;
	p1.m  += p2.m;
	if (p1.m>0.){
		p1.x  /= p1.m;
		p1.y  /= p1.m;
		p1.z  /= p1.m;
		p1.vx /= p1.m;
		p1.vy /= p1.m;
		p1.vz /= p1.m;
	}
	return p1;
}

int reb_get_particle_index(struct reb_particle* p){
	struct reb_simulation* r = p->sim;
	int i = 0;
	int N = r->N-r->N_var;
	while(&r->particles[i] != p){
		i++;
		if(i>=N){
			return -1;	// p not in simulation.  Shouldn't happen unless you mess with p.sim after creating the particle
		}	
	}
	return i;
}

struct reb_particle reb_get_jacobi_com(struct reb_particle* p){
	int p_index = reb_get_particle_index(p);
	struct reb_simulation* r = p->sim;
	struct reb_particle com = r->particles[0];
	for(int i=1; i<p_index; i++){
		com = reb_get_com_of_pair(com, r->particles[i]);
	}
	return com;
}
	
#ifndef LIBREBOUNDX
void reb_tools_init_plummer(struct reb_simulation* r, int _N, double M, double R) {
	// Algorithm from:	
	// http://adsabs.harvard.edu/abs/1974A%26A....37..183A
	
	double E = 3./64.*M_PI*M*M/R;
	for (int i=0;i<_N;i++){
		struct reb_particle star = {0};
		double _r = pow(pow(reb_random_uniform(0,1),-2./3.)-1.,-1./2.);
		double x2 = reb_random_uniform(0,1);
		double x3 = reb_random_uniform(0,2.*M_PI);
		star.z = (1.-2.*x2)*_r;
		star.x = sqrt(_r*_r-star.z*star.z)*cos(x3);
		star.y = sqrt(_r*_r-star.z*star.z)*sin(x3);
		double x5,g,q;
		do{
			x5 = reb_random_uniform(0.,1.);
			q = reb_random_uniform(0.,1.);
			g = q*q*pow(1.-q*q,7./2.);
		}while(0.1*x5>g);
		double ve = pow(2.,1./2.)*pow(1.+_r*_r,-1./4.);
		double v = q*ve;
		double x6 = reb_random_uniform(0.,1.);
		double x7 = reb_random_uniform(0.,2.*M_PI);
		star.vz = (1.-2.*x6)*v;
		star.vx = sqrt(v*v-star.vz*star.vz)*cos(x7);
		star.vy = sqrt(v*v-star.vz*star.vz)*sin(x7);
		
		star.x *= 3.*M_PI/64.*M*M/E;
		star.y *= 3.*M_PI/64.*M*M/E;
		star.z *= 3.*M_PI/64.*M*M/E;
		
		star.vx *= sqrt(E*64./3./M_PI/M);
		star.vy *= sqrt(E*64./3./M_PI/M);
		star.vz *= sqrt(E*64./3./M_PI/M);

		star.m = M/(double)_N;

		reb_add(r, star);
	}
}
#endif // LIBREBOUNDX

double mod2pi(double f){
	while(f < 0.){
		f += 2*M_PI;
	}
	while(f > 0.){
		f -= 2*M_PI;
	}
	return f;
}

double reb_M_to_E(double e, double M){
	double E;
	if(e < 1.){
		E = e < 0.8 ? M : M_PI;
		double F = E - e*sin(M) - M;
		for(int i=0; i<100; i++){
			E = E - F/(1.-e*cos(E));
			F = E - e*sin(E) - M;
			if(fabs(F) < 1.e-16){
				break;
			}
		}
		E = mod2pi(E);
		return E;
	}
	else{
		E = M;

		double F = E - e*sinh(E) - M;
		for(int i=0; i<100; i++){
			E = E - F/(1.0 - e*cosh(E));
			F = E - e*sinh(E) - M;
			if(fabs(F) < 1.e-16){
				break;
			}
		}
		E = mod2pi(E);
		return E;
	}
}

double reb_tools_M_to_f(double e, double M){

	double E = reb_M_to_E(e, M);
	if(e > 1.){
		return 2.*atan(sqrt((1.+e)/(e-1.))*tanh(0.5*E));
	}
	else{
		return 2*atan(sqrt((1.+e)/(1.-e))*tan(0.5*E));
	}
}

struct reb_particle reb_tools_orbit2d_to_particle(double G, struct reb_particle primary, double m, double a, double e, double omega, double f){
	double Omega = 0.;
	double inc = 0.;
	return reb_tools_orbit_to_particle(G, primary, m, a, e, inc, Omega, omega, f);
}

static const struct reb_particle reb_particle_nan = {.x = NAN, .y = NAN, .z = NAN, .vx = NAN, .vy = NAN, .vz = NAN, .ax = NAN, .ay = NAN, .az = NAN, .m = NAN, .r = NAN, .lastcollision = NAN, .c = NULL, .id = -1, .ap = NULL, .sim = NULL};

struct reb_particle reb_tools_orbit_to_particle_err(double G, struct reb_particle primary, double m, double a, double e, double inc, double Omega, double omega, double f, int* err){
	if(e == 1.){
		*err = 1; 		// Can't initialize a radial orbit with orbital elements.
		return reb_particle_nan;
	}
	if(e < 0.){
		*err = 2; 		// Eccentricity must be greater than or equal to zero.
		return reb_particle_nan;
	}
	if(e > 1.){
		if(a > 0.){
			*err = 3; 	// Bound orbit (a > 0) must have e < 1. 
			return reb_particle_nan;
		}
	}
	else{
		if(a < 0.){
			*err =4; 	// Unbound orbit (a < 0) must have e > 1.
			return reb_particle_nan;
		}
	}
	if(e*cos(f) < -1.){
		*err = 5;		// Unbound orbit can't have f set beyond the range allowed by the asymptotes set by the parabola.
		return reb_particle_nan;
	}

	struct reb_particle p = {0};
	p.m = m;
	double r = a*(1-e*e)/(1 + e*cos(f));
	double v0 = sqrt(G*(m+primary.m)/a/(1.-e*e)); // in this form it works for elliptical and hyperbolic orbits

	double cO = cos(Omega);
	double sO = sin(Omega);
	double co = cos(omega);
	double so = sin(omega);
	double cf = cos(f);
	double sf = sin(f);
	double ci = cos(inc);
	double si = sin(inc);
	
	// Murray & Dermott Eq 2.122
	p.x = primary.x + r*(cO*(co*cf-so*sf) - sO*(so*cf+co*sf)*ci);
	p.y = primary.y + r*(sO*(co*cf-so*sf) + cO*(so*cf+co*sf)*ci);
	p.z = primary.z + r*(so*cf+co*sf)*si;

	// Murray & Dermott Eq. 2.36 after applying the 3 rotation matrices from Sec. 2.8 to the velocities in the orbital plane
	p.vx = primary.vx + v0*((e+cf)*(-ci*co*sO - cO*so) - sf*(co*cO - ci*so*sO));
	p.vy = primary.vy + v0*((e+cf)*(ci*co*cO - sO*so)  - sf*(co*sO + ci*so*cO));
	p.vz = primary.vz + v0*((e+cf)*co*si - sf*si*so);
	
	p.ax = 0; 	p.ay = 0; 	p.az = 0;

	return p;
}

struct reb_particle reb_tools_orbit_to_particle(double G, struct reb_particle primary, double m, double a, double e, double inc, double Omega, double omega, double f){
	int err;
	return reb_tools_orbit_to_particle_err(G, primary, m, a, e, inc, Omega, omega, f, &err);
}

static const struct reb_orbit reb_orbit_nan = {.r = NAN, .v = NAN, .h = NAN, .P = NAN, .n = NAN, .a = NAN, .e = NAN, .inc = NAN, .Omega = NAN, .omega = NAN, .pomega = NAN, .f = NAN, .M = NAN, .l = NAN};

#define MIN_REL_ERROR 1.0e-12	///< Close to smallest relative floating point number, used for orbit calculation
#define TINY 1.E-308 		///< Close to smallest representable floating point number, used for orbit calculation
#define MIN_INC 1.e-8		///< Below this inclination, the broken angles pomega and theta equal the corresponding 
							///< unbroken angles to within machine precision, so a practical boundary for planar orbits
							//
// returns acos(num/denom), using disambiguator to tell which quadrant to return.  
// will return 0 or pi appropriately if num is larger than denom by machine precision
// and will return 0 if denom is exactly 0.

static double acos2(double num, double denom, double disambiguator){
	double val;
	double cosine = num/denom;
	if(cosine > -1. && cosine < 1.){
		val = acos(cosine);
		if(disambiguator < 0.){
			val = - val;
		}
	}
	else{
		val = (cosine <= -1.) ? M_PI : 0.;
	}
	return val;
}

struct reb_orbit reb_tools_particle_to_orbit_err(double G, struct reb_particle p, struct reb_particle primary, int* err){
	struct reb_orbit o;
	if (primary.m <= TINY){	
		*err = 1;			// primary has no mass.
		return reb_orbit_nan;
	}
	double mu,dx,dy,dz,dvx,dvy,dvz,vsquared,vcircsquared,vdiffsquared;
	double hx,hy,hz,vr,rvr,muinv,ex,ey,ez,nx,ny,n,ea;
	mu = G*(p.m+primary.m);
	dx = p.x - primary.x;
	dy = p.y - primary.y;
	dz = p.z - primary.z;
	dvx = p.vx - primary.vx;
	dvy = p.vy - primary.vy;
	dvz = p.vz - primary.vz;
	o.r = sqrt ( dx*dx + dy*dy + dz*dz );
	
	vsquared = dvx*dvx + dvy*dvy + dvz*dvz;
	o.v = sqrt(vsquared);
	vcircsquared = mu/o.r;	
	o.a = -mu/( vsquared - 2.*vcircsquared );	// semi major axis
	
	hx = (dy*dvz - dz*dvy); 					//angular momentum vector
	hy = (dz*dvx - dx*dvz);
	hz = (dx*dvy - dy*dvx);
	o.h = sqrt ( hx*hx + hy*hy + hz*hz );		// abs value of angular momentum

	vdiffsquared = vsquared - vcircsquared;	
	if(o.r <= TINY){							
		*err = 2;									// particle is on top of primary
		return reb_orbit_nan;
	}
	vr = (dx*dvx + dy*dvy + dz*dvz)/o.r;	
	rvr = o.r*vr;
	muinv = 1./mu;

	ex = muinv*( vdiffsquared*dx - rvr*dvx );
	ey = muinv*( vdiffsquared*dy - rvr*dvy );
	ez = muinv*( vdiffsquared*dz - rvr*dvz );
 	o.e = sqrt( ex*ex + ey*ey + ez*ez );		// eccentricity
	o.n = o.a/fabs(o.a)*sqrt(fabs(mu/(o.a*o.a*o.a)));	// mean motion (negative if hyperbolic)
	o.P = 2*M_PI/o.n;									// period (negative if hyperbolic)

	o.inc = acos2(hz, o.h, 1.);			// cosi = dot product of h and z unit vectors.  Always in [0,pi], so pass dummy disambiguator
										// will = 0 if h is 0.

	nx = -hy;							// vector pointing along the ascending node = zhat cross h
	ny =  hx;		
	n = sqrt( nx*nx + ny*ny );

	// Omega, pomega and theta are measured from x axis, so we can always use y component to disambiguate if in the range [0,pi] or [pi,2pi]
	o.Omega = acos2(nx, n, ny);			// cos Omega is dot product of x and n unit vectors. Will = 0 if i=0.
	
	ea = acos2(1.-o.r/o.a, o.e, vr);	// from definition of eccentric anomaly.  If vr < 0, must be going from apo to peri, so ea = [pi, 2pi] so ea = -acos(cosea)
	o.M = ea - o.e*sin(ea);						// mean anomaly (Kepler's equation)

	// in the near-planar case, the true longitude is always well defined for the position, and pomega for the pericenter if e!= 0
	// we therefore calculate those and calculate the remaining angles from them
	if(o.inc < MIN_INC || o.inc > M_PI - MIN_INC){	// nearly planar.  Use longitudes rather than angles referenced to node for numerical stability.
		o.pomega = acos2(ex, o.e, ey);		// cos pomega is dot product of x and e unit vectors.  Will = 0 if e=0.
		o.theta = acos2(dx, o.r, dy);			// cos theta is dot product of x and r vectors (true longitude).  Will = 0 if e = 0.
		if(o.inc < M_PI/2.){
			o.omega = o.pomega - o.Omega;
			o.f = o.theta - o.pomega;
			o.l = o.pomega + o.M;
		}
		else{
			o.omega = o.Omega - o.pomega;
			o.f = o.pomega - o.theta;
			o.l = o.pomega - o.M;
		}
	}
	// in the non-planar case, we can't calculate the broken angles from vectors like above.  omega+f is always well defined, and omega if e!=0
	else{
		double wpf = acos2(nx*dx + ny*dy, n*o.r, dz);	// omega plus f.  Both angles measured in orbital plane, and always well defined for i!=0.
		o.omega = acos2(nx*ex + ny*ey, n*o.e, ez);
		if(o.inc < M_PI/2.){
			o.pomega = o.Omega + o.omega;
			o.f = wpf - o.omega;
			o.theta = o.Omega + wpf;
			o.l = o.pomega + o.M;
		}
		else{
			o.pomega = o.Omega - o.omega;
			o.f = wpf - o.omega;
			o.theta = o.Omega - wpf;
			o.l = o.pomega - o.M;
		}
	}

	return o;
}


struct reb_orbit reb_tools_particle_to_orbit(double G, struct reb_particle p, struct reb_particle primary){
	int err;
	return reb_tools_particle_to_orbit_err(G, p, primary, &err);
}

/**************************
 * MEGNO Routines         */


int reb_add_var_1st_order(struct reb_simulation* const r, int testparticle){
    r->var_config_N++;
    r->var_config = realloc(r->var_config,sizeof(struct reb_variational_configuration)*r->var_config_N);
<<<<<<< HEAD
=======
    r->var_config[r->var_config_N-1].sim = r;
>>>>>>> 0ec84764
    r->var_config[r->var_config_N-1].order = 1;
    int index = r->N;
    r->var_config[r->var_config_N-1].index = index;
    r->var_config[r->var_config_N-1].testparticle = testparticle;
    struct reb_particle p0 = {0};
    if (testparticle>=0){
        reb_add(r,p0);
        r->N_var++;
    }else{
        int N_real = r->N - r->N_var;
        for (int i=0;i<N_real;i++){
            reb_add(r,p0);
        }
        r->N_var += N_real;
    }
    return index;
}


int reb_add_var_2nd_order(struct reb_simulation* const r, int testparticle, int index_1st_order_a, int index_1st_order_b){
    r->var_config_N++;
    r->var_config = realloc(r->var_config,sizeof(struct reb_variational_configuration)*r->var_config_N);
<<<<<<< HEAD
=======
    r->var_config[r->var_config_N-1].sim = r;
>>>>>>> 0ec84764
    r->var_config[r->var_config_N-1].order = 2;
    int index = r->N;
    r->var_config[r->var_config_N-1].index = index;
    r->var_config[r->var_config_N-1].testparticle = testparticle;
    r->var_config[r->var_config_N-1].index_1st_order_a = index_1st_order_a;
    r->var_config[r->var_config_N-1].index_1st_order_b = index_1st_order_b;
    struct reb_particle p0 = {0};
    if (testparticle>=0){
        reb_add(r,p0);
        r->N_var++;
    }else{
        int N_real = r->N - r->N_var;
        for (int i=0;i<N_real;i++){
            reb_add(r,p0);
        }
        r->N_var += N_real;
    }
    return index;
}

#ifndef LIBREBOUNDX
void reb_tools_megno_init(struct reb_simulation* const r, double delta){
	r->calculate_megno = 1;
	r->megno_Ys = 0.;
	r->megno_Yss = 0.;
	r->megno_cov_Yt = 0.;
	r->megno_var_t = 0.;
	r->megno_n = 0;
	r->megno_mean_Y = 0;
	r->megno_mean_t = 0;
    int i = reb_add_var_1st_order(r,-1);
    struct reb_particle* const particles = r->particles;
    for (;i<r->N;i++){ 
        particles[i].m  = 0.;
		particles[i].x  = reb_random_normal(1.);
		particles[i].y  = reb_random_normal(1.);
		particles[i].z  = reb_random_normal(1.);
		particles[i].vx = reb_random_normal(1.);
		particles[i].vy = reb_random_normal(1.);
		particles[i].vz = reb_random_normal(1.);
		double deltad = delta/sqrt(
                particles[i].x*particles[i].x 
                + particles[i].y*particles[i].y 
                + particles[i].z*particles[i].z 
                + particles[i].vx*particles[i].vx 
                + particles[i].vy*particles[i].vy 
                + particles[i].vz*particles[i].vz); // rescale
		particles[i].x *= deltad;
		particles[i].y *= deltad;
		particles[i].z *= deltad;
		particles[i].vx *= deltad;
		particles[i].vy *= deltad;
		particles[i].vz *= deltad;
    }
}
double reb_tools_calculate_megno(struct reb_simulation* r){ // Returns the MEGNO <Y>
	if (r->t==0.) return 0.;
	return r->megno_Yss/r->t;
}
double reb_tools_calculate_lyapunov(struct reb_simulation* r){ // Returns the largest Lyapunov characteristic number (LCN), or maximal Lyapunov exponent
	if (r->t==0.) return 0.;
	return r->megno_cov_Yt/r->megno_var_t;
}
double reb_tools_megno_deltad_delta(struct reb_simulation* const r){
	const struct reb_particle* restrict const particles = r->particles;
	const int N = r->N;
	const int N_var = r->N_var;
        double deltad = 0;
        double delta2 = 0;
        for (int i=N-N_var;i<N;i++){
                deltad += particles[i].vx * particles[i].x; 
                deltad += particles[i].vy * particles[i].y; 
                deltad += particles[i].vz * particles[i].z; 
                deltad += particles[i].ax * particles[i].vx; 
                deltad += particles[i].ay * particles[i].vy; 
                deltad += particles[i].az * particles[i].vz; 
                delta2 += particles[i].x  * particles[i].x; 
                delta2 += particles[i].y  * particles[i].y;
                delta2 += particles[i].z  * particles[i].z;
                delta2 += particles[i].vx * particles[i].vx; 
                delta2 += particles[i].vy * particles[i].vy;
                delta2 += particles[i].vz * particles[i].vz;
        }
        return deltad/delta2;
}

void reb_tools_megno_update(struct reb_simulation* r, double dY){
	// Calculate running Y(t)
	r->megno_Ys += dY;
	double Y = r->megno_Ys/r->t;
	// Calculate averge <Y> 
	r->megno_Yss += Y * r->dt;
	// Update covariance of (Y,t) and variance of t
	r->megno_n++;
	double _d_t = r->t - r->megno_mean_t;
	r->megno_mean_t += _d_t/(double)r->megno_n;
	double _d_Y = reb_tools_calculate_megno(r) - r->megno_mean_Y;
	r->megno_mean_Y += _d_Y/(double)r->megno_n;
	r->megno_cov_Yt += ((double)r->megno_n-1.)/(double)r->megno_n 
					*(r->t-r->megno_mean_t)
					*(reb_tools_calculate_megno(r)-r->megno_mean_Y);
	r->megno_var_t  += ((double)r->megno_n-1.)/(double)r->megno_n 
					*(r->t-r->megno_mean_t)
					*(r->t-r->megno_mean_t);
}
#endif // LIBREBOUNDX

// Function for derivates of orbits

struct reb_particle reb_tools_orbit_to_particle_da(double G, struct reb_particle primary, double m, double a, double e, double inc, double Omega, double omega, double f){

	struct reb_particle p = {0};
<<<<<<< HEAD
	double dr = (1-e*e)/(1 + e*cos(f));
	double dv0 = -0.5/a/sqrt(a)*sqrt(G*(m+primary.m)/(1.-e*e)); // in this form it works for elliptical and hyperbolic orbits
=======
	double dr = (1.-e*e)/(1. + e*cos(f));
	double dv0 = -0.5/sqrt(a*a*a)*sqrt(G*(m+primary.m)/(1.-e*e)); // in this form it works for elliptical and hyperbolic orbits
>>>>>>> 0ec84764

	double cO = cos(Omega);
	double sO = sin(Omega);
	double co = cos(omega);
	double so = sin(omega);
	double cf = cos(f);
	double sf = sin(f);
	double ci = cos(inc);
	double si = sin(inc);
	
	// Murray & Dermott Eq 2.122
	p.x = dr*(cO*(co*cf-so*sf) - sO*(so*cf+co*sf)*ci);
	p.y = dr*(sO*(co*cf-so*sf) + cO*(so*cf+co*sf)*ci);
	p.z = dr*(so*cf+co*sf)*si;

	// Murray & Dermott Eq. 2.36 after applying the 3 rotation matrices from Sec. 2.8 to the velocities in the orbital plane
	p.vx = dv0*((e+cf)*(-ci*co*sO - cO*so) - sf*(co*cO - ci*so*sO));
	p.vy = dv0*((e+cf)*(ci*co*cO - sO*so)  - sf*(co*sO + ci*so*cO));
	p.vz = dv0*((e+cf)*co*si - sf*si*so);
	
	return p;
}

struct reb_particle reb_tools_orbit_to_particle_dda(double G, struct reb_particle primary, double m, double a, double e, double inc, double Omega, double omega, double f){

	struct reb_particle p = {0};
<<<<<<< HEAD
	double ddv0 = -0.75/a/a/sqrt(a)*sqrt(G*(m+primary.m)/(1.-e*e)); // in this form it works for elliptical and hyperbolic orbits
=======
	double ddv0 = 0.75/(a*a*sqrt(a))*sqrt(G*(m+primary.m)/(1.-e*e));
>>>>>>> 0ec84764

	double cO = cos(Omega);
	double sO = sin(Omega);
	double co = cos(omega);
	double so = sin(omega);
	double cf = cos(f);
	double sf = sin(f);
	double ci = cos(inc);
	double si = sin(inc);
	
	// Murray & Dermott Eq. 2.36 after applying the 3 rotation matrices from Sec. 2.8 to the velocities in the orbital plane
	p.vx = ddv0*((e+cf)*(-ci*co*sO - cO*so) - sf*(co*cO - ci*so*sO));
	p.vy = ddv0*((e+cf)*(ci*co*cO - sO*so)  - sf*(co*sO + ci*so*cO));
	p.vz = ddv0*((e+cf)*co*si - sf*si*so);

	return p;
}

struct reb_particle reb_tools_orbit_to_particle_de(double G, struct reb_particle primary, double m, double a, double e, double inc, double Omega, double omega, double f){
	struct reb_particle p = {0};
    double cosf = cos(f);
<<<<<<< HEAD
	double dr = -a*(cosf*e*e+cosf+2.*e)/((cosf*e+1.)*(cosf*e+1.));
	double v0 = sqrt(G*(m+primary.m)/a/(1.-e*e)); 
	double dv0 = e*v0/(1.-e*e); 
=======
	double v0 = sqrt(G*(m+primary.m)/a/(1.-e*e)); // in this form it works for elliptical and hyperbolic orbits
	double dr = -a*(cosf*e*e+cosf+2.*e)/((cosf*e+1.)*(cosf*e+1.));
	double dv0 = sqrt(G*(m+primary.m)/a)*e/((1.-e*e)*sqrt(1.-e*e)); 
>>>>>>> 0ec84764

	double cO = cos(Omega);
	double sO = sin(Omega);
	double co = cos(omega);
	double so = sin(omega);
	double cf = cos(f);
	double sf = sin(f);
	double ci = cos(inc);
	double si = sin(inc);
	
	// Murray & Dermott Eq 2.122
	p.x = dr*(cO*(co*cf-so*sf) - sO*(so*cf+co*sf)*ci);
	p.y = dr*(sO*(co*cf-so*sf) + cO*(so*cf+co*sf)*ci);
	p.z = dr*(so*cf+co*sf)*si;

	// Murray & Dermott Eq. 2.36 after applying the 3 rotation matrices from Sec. 2.8 to the velocities in the orbital plane
	p.vx = dv0*((e+cf)*(-ci*co*sO - cO*so) - sf*(co*cO - ci*so*sO));
	p.vy = dv0*((e+cf)*(ci*co*cO - sO*so)  - sf*(co*sO + ci*so*cO));
	p.vz = dv0*((e+cf)*co*si - sf*si*so);
	
    p.vx += v0*(-ci*co*sO - cO*so);
	p.vy += v0*(ci*co*cO - sO*so);
	p.vz += v0*(co*si);

	return p;
}



struct reb_particle reb_tools_orbit_to_particle_dde(double G, struct reb_particle primary, double m, double a, double e, double inc, double Omega, double omega, double f){
	struct reb_particle p = {0};
    double cosf = cos(f);
	double ddr = a*2.*(cosf*cosf-1.)/((cosf*e+1.)*(cosf*e+1.)*(cosf*e+1.));
	double v0 = sqrt(G*(m+primary.m)/a/(1.-e*e)); 
	double dv0 = e*v0/(1.-e*e); 
	double ddv0 = v0/((e*e-1.)*(e*e-1.)) * (2.*e*e+1.);

	double cO = cos(Omega);
	double sO = sin(Omega);
	double co = cos(omega);
	double so = sin(omega);
	double cf = cos(f);
	double sf = sin(f);
	double ci = cos(inc);
	double si = sin(inc);
	
	// Murray & Dermott Eq 2.122
	p.x = ddr*(cO*(co*cf-so*sf) - sO*(so*cf+co*sf)*ci);
	p.y = ddr*(sO*(co*cf-so*sf) + cO*(so*cf+co*sf)*ci);
	p.z = ddr*(so*cf+co*sf)*si;

	// Murray & Dermott Eq. 2.36 after applying the 3 rotation matrices from Sec. 2.8 to the velocities in the orbital plane
	p.vx = ddv0*((e+cf)*(-ci*co*sO - cO*so) - sf*(co*cO - ci*so*sO));
	p.vy = ddv0*((e+cf)*(ci*co*cO - sO*so)  - sf*(co*sO + ci*so*cO));
	p.vz = ddv0*((e+cf)*co*si - sf*si*so);
	
    p.vx += 2.*dv0*(-ci*co*sO - cO*so);
	p.vy += 2.*dv0*(ci*co*cO - sO*so);
	p.vz += 2.*dv0*(co*si);

	return p;
}

struct reb_particle reb_tools_orbit_to_particle_di(double G, struct reb_particle primary, double m, double a, double e, double inc, double Omega, double omega, double f){
	struct reb_particle p = {0};
	double r = a*(1.-e*e)/(1. + e*cos(f));
	double v0 = sqrt(G*(m+primary.m)/a/(1.-e*e)); // in this form it works for elliptical and hyperbolic orbits

	double cO = cos(Omega);
	double sO = sin(Omega);
	double co = cos(omega);
	double so = sin(omega);
	double cf = cos(f);
	double sf = sin(f);
	double dci = -sin(inc);
	double dsi = cos(inc);
	
	// Murray & Dermott Eq 2.122
	p.x = r*(- sO*(so*cf+co*sf)*dci);
	p.y = r*(+ cO*(so*cf+co*sf)*dci);
	p.z = r*(so*cf+co*sf)*dsi;

	// Murray & Dermott Eq. 2.36 after applying the 3 rotation matrices from Sec. 2.8 to the velocities in the orbital plane
	p.vx = v0*((e+cf)*(-dci*co*sO) - sf*(- dci*so*sO));
	p.vy = v0*((e+cf)*(dci*co*cO)  - sf*(dci*so*cO));
	p.vz = v0*((e+cf)*co*dsi - sf*dsi*so);
	

	return p;
}

struct reb_particle reb_tools_orbit_to_particle_ddi(double G, struct reb_particle primary, double m, double a, double e, double inc, double Omega, double omega, double f){
	struct reb_particle p = {0};
	double r = a*(1.-e*e)/(1. + e*cos(f));
	double v0 = sqrt(G*(m+primary.m)/a/(1.-e*e)); // in this form it works for elliptical and hyperbolic orbits

	double cO = cos(Omega);
	double sO = sin(Omega);
	double co = cos(omega);
	double so = sin(omega);
	double cf = cos(f);
	double sf = sin(f);
	double ddci = -cos(inc);
	double ddsi = -sin(inc);
	
	// Murray & Dermott Eq 2.122
	p.x = r*(- sO*(so*cf+co*sf)*ddci);
	p.y = r*(+ cO*(so*cf+co*sf)*ddci);
	p.z = r*(so*cf+co*sf)*ddsi;

	// Murray & Dermott Eq. 2.36 after applying the 3 rotation matrices from Sec. 2.8 to the velocities in the orbital plane
	p.vx = v0*((e+cf)*(-ddci*co*sO) - sf*(- ddci*so*sO));
	p.vy = v0*((e+cf)*(ddci*co*cO)  - sf*(ddci*so*cO));
	p.vz = v0*((e+cf)*co*ddsi - sf*ddsi*so);

	return p;
}

struct reb_particle reb_tools_orbit_to_particle_dOmega(double G, struct reb_particle primary, double m, double a, double e, double inc, double Omega, double omega, double f){
	struct reb_particle p = {0};
	double r = a*(1.-e*e)/(1. + e*cos(f));
	double v0 = sqrt(G*(m+primary.m)/a/(1.-e*e)); // in this form it works for elliptical and hyperbolic orbits

	double dcO = -sin(Omega);
	double dsO = cos(Omega);
	double co = cos(omega);
	double so = sin(omega);
	double cf = cos(f);
	double sf = sin(f);
	double ci = cos(inc);
	
	// Murray & Dermott Eq 2.122
	p.x = r*(dcO*(co*cf-so*sf) - dsO*(so*cf+co*sf)*ci);
	p.y = r*(dsO*(co*cf-so*sf) + dcO*(so*cf+co*sf)*ci);
	p.z = 0.;

	// Murray & Dermott Eq. 2.36 after applying the 3 rotation matrices from Sec. 2.8 to the velocities in the orbital plane
	p.vx = v0*((e+cf)*(-ci*co*dsO - dcO*so) - sf*(co*dcO - ci*so*dsO));
	p.vy = v0*((e+cf)*(ci*co*dcO - dsO*so)  - sf*(co*dsO + ci*so*dcO));
	p.vz = 0.;

	return p;
}

struct reb_particle reb_tools_orbit_to_particle_ddOmega(double G, struct reb_particle primary, double m, double a, double e, double inc, double Omega, double omega, double f){
	struct reb_particle p = {0};
	double r = a*(1.-e*e)/(1. + e*cos(f));
	double v0 = sqrt(G*(m+primary.m)/a/(1.-e*e)); // in this form it works for elliptical and hyperbolic orbits

	double ddcO = -cos(Omega);
	double ddsO = -sin(Omega);
	double co = cos(omega);
	double so = sin(omega);
	double cf = cos(f);
	double sf = sin(f);
	double ci = cos(inc);
	
	// Murray & Dermott Eq 2.122
	p.x = r*(ddcO*(co*cf-so*sf) - ddsO*(so*cf+co*sf)*ci);
	p.y = r*(ddsO*(co*cf-so*sf) + ddcO*(so*cf+co*sf)*ci);
	p.z = 0.;

	// Murray & Dermott Eq. 2.36 after applying the 3 rotation matrices from Sec. 2.8 to the velocities in the orbital plane
	p.vx = v0*((e+cf)*(-ci*co*ddsO - ddcO*so) - sf*(co*ddcO - ci*so*ddsO));
	p.vy = v0*((e+cf)*(ci*co*ddcO - ddsO*so)  - sf*(co*ddsO + ci*so*ddcO));
	p.vz = 0.;

	return p;
}

struct reb_particle reb_tools_orbit_to_particle_domega(double G, struct reb_particle primary, double m, double a, double e, double inc, double Omega, double omega, double f){
	struct reb_particle p = {0};
	double r = a*(1.-e*e)/(1. + e*cos(f));
	double v0 = sqrt(G*(m+primary.m)/a/(1.-e*e)); // in this form it works for elliptical and hyperbolic orbits

	double cO = cos(Omega);
	double sO = sin(Omega);
	double dco = -sin(omega);
	double dso = cos(omega);
	double cf = cos(f);
	double sf = sin(f);
	double ci = cos(inc);
	double si = sin(inc);
	
	// Murray & Dermott Eq 2.122
	p.x = r*(cO*(dco*cf-dso*sf) - sO*(dso*cf+dco*sf)*ci);
	p.y = r*(sO*(dco*cf-dso*sf) + cO*(dso*cf+dco*sf)*ci);
	p.z = r*(dso*cf+dco*sf)*si;

	// Murray & Dermott Eq. 2.36 after applying the 3 rotation matrices from Sec. 2.8 to the velocities in the orbital plane
	p.vx = v0*((e+cf)*(-ci*dco*sO - cO*dso) - sf*(dco*cO - ci*dso*sO));
	p.vy = v0*((e+cf)*(ci*dco*cO - sO*dso)  - sf*(dco*sO + ci*dso*cO));
	p.vz = v0*((e+cf)*dco*si - sf*si*dso);
	
	return p;
}

struct reb_particle reb_tools_orbit_to_particle_ddomega(double G, struct reb_particle primary, double m, double a, double e, double inc, double Omega, double omega, double f){
	struct reb_particle p = {0};
	double r = a*(1.-e*e)/(1. + e*cos(f));
	double v0 = sqrt(G*(m+primary.m)/a/(1.-e*e)); // in this form it works for elliptical and hyperbolic orbits

	double cO = cos(Omega);
	double sO = sin(Omega);
	double ddco = -cos(omega);
	double ddso = -sin(omega);
	double cf = cos(f);
	double sf = sin(f);
	double ci = cos(inc);
	double si = sin(inc);
	
	// Murray & Dermott Eq 2.122
	p.x = r*(cO*(ddco*cf-ddso*sf) - sO*(ddso*cf+ddco*sf)*ci);
	p.y = r*(sO*(ddco*cf-ddso*sf) + cO*(ddso*cf+ddco*sf)*ci);
	p.z = r*(ddso*cf+ddco*sf)*si;

	// Murray & Dermott Eq. 2.36 after applying the 3 rotation matrices from Sec. 2.8 to the velocities in the orbital plane
	p.vx = v0*((e+cf)*(-ci*ddco*sO - cO*ddso) - sf*(ddco*cO - ci*ddso*sO));
	p.vy = v0*((e+cf)*(ci*ddco*cO - sO*ddso)  - sf*(ddco*sO + ci*ddso*cO));
	p.vz = v0*((e+cf)*ddco*si - sf*si*ddso);
	
	return p;
}

struct reb_particle reb_tools_orbit_to_particle_df(double G, struct reb_particle primary, double m, double a, double e, double inc, double Omega, double omega, double f){
	struct reb_particle p = {0};
	double r = a*(1.-e*e)/(1. + e*cos(f));
	double dr = a*(1.-e*e)/((1. + e*cos(f))*(1. + e*cos(f)))*e*sin(f);
	double v0 = sqrt(G*(m+primary.m)/a/(1.-e*e)); // in this form it works for elliptical and hyperbolic orbits

	double cO = cos(Omega);
	double sO = sin(Omega);
	double co = cos(omega);
	double so = sin(omega);
	double cf = cos(f);
	double sf = sin(f);
	double dcf = -sin(f);
	double dsf = cos(f);
	double ci = cos(inc);
	double si = sin(inc);
	
	// Murray & Dermott Eq 2.122
	p.x = dr*(cO*(co*cf-so*sf) - sO*(so*cf+co*sf)*ci);
	p.y = dr*(sO*(co*cf-so*sf) + cO*(so*cf+co*sf)*ci);
	p.z = dr*(so*cf+co*sf)*si;
	
    p.x += r*(cO*(co*dcf-so*dsf) - sO*(so*dcf+co*dsf)*ci);
	p.y += r*(sO*(co*dcf-so*dsf) + cO*(so*dcf+co*dsf)*ci);
	p.z += r*(so*dcf+co*dsf)*si;

	// Murray & Dermott Eq. 2.36 after applying the 3 rotation matrices from Sec. 2.8 to the velocities in the orbital plane
	p.vx = v0*(dcf*(-ci*co*sO - cO*so) - dsf*(co*cO - ci*so*sO));
	p.vy = v0*(dcf*(ci*co*cO - sO*so)  - dsf*(co*sO + ci*so*cO));
	p.vz = v0*(dcf*co*si - dsf*si*so);
	
	return p;
}

struct reb_particle reb_tools_orbit_to_particle_ddf(double G, struct reb_particle primary, double m, double a, double e, double inc, double Omega, double omega, double f){
	struct reb_particle p = {0};
	double r = a*(1.-e*e)/(1. + e*cos(f));
	double dr = a*(1.-e*e)/((1. + e*cos(f))*(1. + e*cos(f)))*e*sin(f);
	double ddr = 2.*a*(1.-e*e)/((1. + e*cos(f))*(1. + e*cos(f))*(1. + e*cos(f)))*e*e*sin(f)*sin(f) + a*(1.-e*e)*e*cos(f)/((1. + e*cos(f))*(1. + e*cos(f)));
	double v0 = sqrt(G*(m+primary.m)/a/(1.-e*e)); // in this form it works for elliptical and hyperbolic orbits

	double cO = cos(Omega);
	double sO = sin(Omega);
	double co = cos(omega);
	double so = sin(omega);
	double cf = cos(f);
	double sf = sin(f);
	double dcf = -sin(f);
	double dsf = cos(f);
	double ddcf = -cos(f);
	double ddsf = -sin(f);
	double ci = cos(inc);
	double si = sin(inc);
	
	// Murray & Dermott Eq 2.122
	p.x = ddr*(cO*(co*cf-so*sf) - sO*(so*cf+co*sf)*ci);
	p.y = ddr*(sO*(co*cf-so*sf) + cO*(so*cf+co*sf)*ci);
	p.z = ddr*(so*cf+co*sf)*si;
    
    p.x += 2.*dr*(cO*(co*dcf-so*dsf) - sO*(so*dcf+co*dsf)*ci);
	p.y += 2.*dr*(sO*(co*dcf-so*dsf) + cO*(so*dcf+co*dsf)*ci);
	p.z += 2.*dr*(so*dcf+co*dsf)*si;
	
    p.x += r*(cO*(co*ddcf-so*ddsf) - sO*(so*ddcf+co*ddsf)*ci);
	p.y += r*(sO*(co*ddcf-so*ddsf) + cO*(so*ddcf+co*ddsf)*ci);
	p.z += r*(so*ddcf+co*ddsf)*si;

	// Murray & Dermott Eq. 2.36 after applying the 3 rotation matrices from Sec. 2.8 to the velocities in the orbital plane
	p.vx = v0*(ddcf*(-ci*co*sO - cO*so) - ddsf*(co*cO - ci*so*sO));
	p.vy = v0*(ddcf*(ci*co*cO - sO*so)  - ddsf*(co*sO + ci*so*cO));
	p.vz = v0*(ddcf*co*si - ddsf*si*so);
	
	return p;
}

struct reb_particle reb_tools_orbit_to_particle_dm(double G, struct reb_particle primary, double m, double a, double e, double inc, double Omega, double omega, double f){
	struct reb_particle p = {0};
	p.m = 1.;
<<<<<<< HEAD
	double dv0 = 0.5/sqrt(G*(m+primary.m)/a/(1.-e*e))*G/a/(1.-e*e); 
=======
	double dv0 = 0.5*sqrt(G/a/(1.-e*e))/sqrt(m+primary.m); 
>>>>>>> 0ec84764

	double cO = cos(Omega);
	double sO = sin(Omega);
	double co = cos(omega);
	double so = sin(omega);
	double cf = cos(f);
	double sf = sin(f);
	double ci = cos(inc);
	double si = sin(inc);

<<<<<<< HEAD
	// Murray & Dermott Eq. 2.36 after applying the 3 rotation matrices from Sec. 2.8 to the velocities in the orbital plane
=======
>>>>>>> 0ec84764
	p.vx = dv0*((e+cf)*(-ci*co*sO - cO*so) - sf*(co*cO - ci*so*sO));
	p.vy = dv0*((e+cf)*(ci*co*cO - sO*so)  - sf*(co*sO + ci*so*cO));
	p.vz = dv0*((e+cf)*co*si - sf*si*so);

	return p;
}

struct reb_particle reb_tools_orbit_to_particle_ddm(double G, struct reb_particle primary, double m, double a, double e, double inc, double Omega, double omega, double f){
	struct reb_particle p = {0};
<<<<<<< HEAD
	double ddv0 = -0.25/sqrt(G*(m+primary.m)/a/(1.-e*e))*G/a/(1.-e*e)*G/a/(1.-e*e); 
=======
	double ddv0 = -0.25*sqrt(G/a/(1.-e*e))/sqrt(m+primary.m)/(m+primary.m); 
>>>>>>> 0ec84764

	double cO = cos(Omega);
	double sO = sin(Omega);
	double co = cos(omega);
	double so = sin(omega);
	double cf = cos(f);
	double sf = sin(f);
	double ci = cos(inc);
	double si = sin(inc);

	// Murray & Dermott Eq. 2.36 after applying the 3 rotation matrices from Sec. 2.8 to the velocities in the orbital plane
	p.vx = ddv0*((e+cf)*(-ci*co*sO - cO*so) - sf*(co*cO - ci*so*sO));
	p.vy = ddv0*((e+cf)*(ci*co*cO - sO*so)  - sf*(co*sO + ci*so*cO));
	p.vz = ddv0*((e+cf)*co*si - sf*si*so);

	return p;
}

<<<<<<< HEAD
/**
struct reb_particle reb_tools_orbit_to_particle_(double G, struct reb_particle primary, double m, double a, double e, double inc, double Omega, double omega, double f){
	struct reb_particle p = {0};
	p.m = m;
	double r = a*(1-e*e)/(1 + e*cos(f));
	double v0 = sqrt(G*(m+primary.m)/a/(1.-e*e)); // in this form it works for elliptical and hyperbolic orbits
=======

// Crossterms

struct reb_particle reb_tools_orbit_to_particle_da_dm(double G, struct reb_particle primary, double m, double a, double e, double inc, double Omega, double omega, double f){

	struct reb_particle p = {0};
	double ddv0 = -0.25/sqrt((m+primary.m)*a*a*a)*sqrt(G/(1.-e*e)); // in this form it works for elliptical and hyperbolic orbits

	double cO = cos(Omega);
	double sO = sin(Omega);
	double co = cos(omega);
	double so = sin(omega);
	double cf = cos(f);
	double sf = sin(f);
	double ci = cos(inc);
	double si = sin(inc);
	
	p.vx = ddv0*((e+cf)*(-ci*co*sO - cO*so) - sf*(co*cO - ci*so*sO));
	p.vy = ddv0*((e+cf)*(ci*co*cO - sO*so)  - sf*(co*sO + ci*so*cO));
	p.vz = ddv0*((e+cf)*co*si - sf*si*so);
	
	return p;
}



struct reb_particle reb_tools_orbit_to_particle_da_de(double G, struct reb_particle primary, double m, double a, double e, double inc, double Omega, double omega, double f){
	struct reb_particle p = {0};
    double cosf = cos(f);
	double ddr = -(cosf*e*e+cosf+2.*e)/((cosf*e+1.)*(cosf*e+1.));
	double dv0_da = -0.5/sqrt(G*(m+primary.m)/a/(1.-e*e))*G*(m+primary.m)/(a*a)/(1.-e*e); 
	
	double dv0_da_de = e*dv0_da/(1.-e*e); 

	double cO = cos(Omega);
	double sO = sin(Omega);
	double co = cos(omega);
	double so = sin(omega);
	double cf = cos(f);
	double sf = sin(f);
	double ci = cos(inc);
	double si = sin(inc);
	
	p.x = ddr*(cO*(co*cf-so*sf) - sO*(so*cf+co*sf)*ci);
	p.y = ddr*(sO*(co*cf-so*sf) + cO*(so*cf+co*sf)*ci);
	p.z = ddr*(so*cf+co*sf)*si;

	p.vx = dv0_da_de*((e+cf)*(-ci*co*sO - cO*so) - sf*(co*cO - ci*so*sO));
	p.vy = dv0_da_de*((e+cf)*(ci*co*cO - sO*so)  - sf*(co*sO + ci*so*cO));
	p.vz = dv0_da_de*((e+cf)*co*si - sf*si*so);
	
    p.vx += dv0_da*(-ci*co*sO - cO*so);
	p.vy += dv0_da*(ci*co*cO - sO*so);
	p.vz += dv0_da*(co*si);

	return p;
}

struct reb_particle reb_tools_orbit_to_particle_da_di(double G, struct reb_particle primary, double m, double a, double e, double inc, double Omega, double omega, double f){

	struct reb_particle p = {0};
	double dr = (1.-e*e)/(1. + e*cos(f));
	double dv0 = -0.5/sqrt(a*a*a)*sqrt(G*(m+primary.m)/(1.-e*e)); 

	double cO = cos(Omega);
	double sO = sin(Omega);
	double co = cos(omega);
	double so = sin(omega);
	double cf = cos(f);
	double sf = sin(f);
	double dci = -sin(inc);
	double dsi = cos(inc);
	
	// Murray & Dermott Eq 2.122
	p.x = dr*(- sO*(so*cf+co*sf)*dci);
	p.y = dr*(+ cO*(so*cf+co*sf)*dci);
	p.z = dr*(so*cf+co*sf)*dsi;

	// Murray & Dermott Eq. 2.36 after applying the 3 rotation matrices from Sec. 2.8 to the velocities in the orbital plane
	p.vx = dv0*((e+cf)*(-dci*co*sO) - sf*(- dci*so*sO));
	p.vy = dv0*((e+cf)*(dci*co*cO)  - sf*(dci*so*cO));
	p.vz = dv0*((e+cf)*co*dsi - sf*dsi*so);
	
	return p;
}

struct reb_particle reb_tools_orbit_to_particle_da_dOmega(double G, struct reb_particle primary, double m, double a, double e, double inc, double Omega, double omega, double f){

	struct reb_particle p = {0};
	double dr = (1.-e*e)/(1. + e*cos(f));
	double dv0 = -0.5/sqrt(a*a*a)*sqrt(G*(m+primary.m)/(1.-e*e)); 

	double dcO = -sin(Omega);
	double dsO = cos(Omega);
	double co = cos(omega);
	double so = sin(omega);
	double cf = cos(f);
	double sf = sin(f);
	double ci = cos(inc);
	
	// Murray & Dermott Eq 2.122
	p.x = dr*(dcO*(co*cf-so*sf) - dsO*(so*cf+co*sf)*ci);
	p.y = dr*(dsO*(co*cf-so*sf) + dcO*(so*cf+co*sf)*ci);

	// Murray & Dermott Eq. 2.36 after applying the 3 rotation matrices from Sec. 2.8 to the velocities in the orbital plane
	p.vx = dv0*((e+cf)*(-ci*co*dsO - dcO*so) - sf*(co*dcO - ci*so*dsO));
	p.vy = dv0*((e+cf)*(ci*co*dcO - dsO*so)  - sf*(co*dsO + ci*so*dcO));
	
	return p;
}

struct reb_particle reb_tools_orbit_to_particle_da_domega(double G, struct reb_particle primary, double m, double a, double e, double inc, double Omega, double omega, double f){

	struct reb_particle p = {0};
	double dr = (1.-e*e)/(1. + e*cos(f));
	double dv0 = -0.5/sqrt(a*a*a)*sqrt(G*(m+primary.m)/(1.-e*e)); 

	double cO = cos(Omega);
	double sO = sin(Omega);
	double dco = -sin(omega);
	double dso = cos(omega);
	double cf = cos(f);
	double sf = sin(f);
	double ci = cos(inc);
	double si = sin(inc);
	
	// Murray & Dermott Eq 2.122
	p.x = dr*(cO*(dco*cf-dso*sf) - sO*(dso*cf+dco*sf)*ci);
	p.y = dr*(sO*(dco*cf-dso*sf) + cO*(dso*cf+dco*sf)*ci);
	p.z = dr*(dso*cf+dco*sf)*si;

	// Murray & Dermott Eq. 2.36 after applying the 3 rotation matrices from Sec. 2.8 to the velocities in the orbital plane
	p.vx = dv0*((e+cf)*(-ci*dco*sO - cO*dso) - sf*(dco*cO - ci*dso*sO));
	p.vy = dv0*((e+cf)*(ci*dco*cO - sO*dso)  - sf*(dco*sO + ci*dso*cO));
	p.vz = dv0*((e+cf)*dco*si - sf*si*dso);
	
	return p;
}
struct reb_particle reb_tools_orbit_to_particle_da_df(double G, struct reb_particle primary, double m, double a, double e, double inc, double Omega, double omega, double f){

	struct reb_particle p = {0};
	double dr = (1.-e*e)/(1. + e*cos(f));
	double ddr = e*sin(f)*(1.-e*e)/(1. + e*cos(f))/(1. + e*cos(f));
	double dv0 = -0.5/sqrt(a*a*a)*sqrt(G*(m+primary.m)/(1.-e*e));

	double cO = cos(Omega);
	double sO = sin(Omega);
	double co = cos(omega);
	double so = sin(omega);
	double dcf = -sin(f);
	double dsf = cos(f);
	double cf = cos(f);
	double sf = sin(f);
	double ci = cos(inc);
	double si = sin(inc);
	
	// Murray & Dermott Eq 2.122
	p.x = dr*(cO*(co*dcf-so*dsf) - sO*(so*dcf+co*dsf)*ci);
	p.y = dr*(sO*(co*dcf-so*dsf) + cO*(so*dcf+co*dsf)*ci);
	p.z = dr*(so*dcf+co*dsf)*si;
	
    p.x += ddr*(cO*(co*cf-so*sf) - sO*(so*cf+co*sf)*ci);
	p.y += ddr*(sO*(co*cf-so*sf) + cO*(so*cf+co*sf)*ci);
	p.z += ddr*(so*cf+co*sf)*si;

	// Murray & Dermott Eq. 2.36 after applying the 3 rotation matrices from Sec. 2.8 to the velocities in the orbital plane
	p.vx = dv0*(dcf*(-ci*co*sO - cO*so) - dsf*(co*cO - ci*so*sO));
	p.vy = dv0*(dcf*(ci*co*cO - sO*so)  - dsf*(co*sO + ci*so*cO));
	p.vz = dv0*(dcf*co*si - dsf*si*so);
	
	return p;
}
struct reb_particle reb_tools_orbit_to_particle_de_di(double G, struct reb_particle primary, double m, double a, double e, double inc, double Omega, double omega, double f){
	struct reb_particle p = {0};
    double cosf = cos(f);
	double v0 = sqrt(G*(m+primary.m)/a/(1.-e*e)); // in this form it works for elliptical and hyperbolic orbits
	double dr = -a*(cosf*e*e+cosf+2.*e)/((cosf*e+1.)*(cosf*e+1.));
	double dv0 = sqrt(G*(m+primary.m)/a)*e/((1.-e*e)*sqrt(1.-e*e)); 
>>>>>>> 0ec84764

	double cO = cos(Omega);
	double sO = sin(Omega);
	double co = cos(omega);
	double so = sin(omega);
	double cf = cos(f);
	double sf = sin(f);
<<<<<<< HEAD
=======
	double dci = -sin(inc);
	double dsi = cos(inc);
	
	// Murray & Dermott Eq 2.122
	p.x = dr*(- sO*(so*cf+co*sf)*dci);
	p.y = dr*(+ cO*(so*cf+co*sf)*dci);
	p.z = dr*(so*cf+co*sf)*dsi;

	// Murray & Dermott Eq. 2.36 after applying the 3 rotation matrices from Sec. 2.8 to the velocities in the orbital plane
	p.vx = dv0*((e+cf)*(-dci*co*sO) - sf*(- dci*so*sO));
	p.vy = dv0*((e+cf)*(dci*co*cO)  - sf*(+ dci*so*cO));
	p.vz = dv0*((e+cf)*co*dsi - sf*dsi*so);
	
    p.vx += v0*(-dci*co*sO);
	p.vy += v0*(dci*co*cO);
	p.vz += v0*(co*dsi);

	return p;
}


struct reb_particle reb_tools_orbit_to_particle_de_dOmega(double G, struct reb_particle primary, double m, double a, double e, double inc, double Omega, double omega, double f){
	struct reb_particle p = {0};
    double cosf = cos(f);
	double v0 = sqrt(G*(m+primary.m)/a/(1.-e*e)); // in this form it works for elliptical and hyperbolic orbits
	double dr = -a*(cosf*e*e+cosf+2.*e)/((cosf*e+1.)*(cosf*e+1.));
	double dv0 = sqrt(G*(m+primary.m)/a)*e/((1.-e*e)*sqrt(1.-e*e)); 

	double dcO = -sin(Omega);
	double dsO = cos(Omega);
	double co = cos(omega);
	double so = sin(omega);
	double cf = cos(f);
	double sf = sin(f);
	double ci = cos(inc);
	
	// Murray & Dermott Eq 2.122
	p.x = dr*(dcO*(co*cf-so*sf) - dsO*(so*cf+co*sf)*ci);
	p.y = dr*(dsO*(co*cf-so*sf) + dcO*(so*cf+co*sf)*ci);

	// Murray & Dermott Eq. 2.36 after applying the 3 rotation matrices from Sec. 2.8 to the velocities in the orbital plane
	p.vx = dv0*((e+cf)*(-ci*co*dsO - dcO*so) - sf*(co*dcO - ci*so*dsO));
	p.vy = dv0*((e+cf)*(ci*co*dcO - dsO*so)  - sf*(co*dsO + ci*so*dcO));
	
    p.vx += v0*(-ci*co*dsO - dcO*so);
	p.vy += v0*(ci*co*dcO - dsO*so);

	return p;
}

struct reb_particle reb_tools_orbit_to_particle_de_domega(double G, struct reb_particle primary, double m, double a, double e, double inc, double Omega, double omega, double f){
	struct reb_particle p = {0};
    double cosf = cos(f);
	double v0 = sqrt(G*(m+primary.m)/a/(1.-e*e)); // in this form it works for elliptical and hyperbolic orbits
	double dr = -a*(cosf*e*e+cosf+2.*e)/((cosf*e+1.)*(cosf*e+1.));
	double dv0 = sqrt(G*(m+primary.m)/a)*e/((1.-e*e)*sqrt(1.-e*e)); 

	double cO = cos(Omega);
	double sO = sin(Omega);
	double dco = -sin(omega);
	double dso = cos(omega);
	double cf = cos(f);
	double sf = sin(f);
>>>>>>> 0ec84764
	double ci = cos(inc);
	double si = sin(inc);
	
	// Murray & Dermott Eq 2.122
<<<<<<< HEAD
	p.x = primary.x + r*(cO*(co*cf-so*sf) - sO*(so*cf+co*sf)*ci);
	p.y = primary.y + r*(sO*(co*cf-so*sf) + cO*(so*cf+co*sf)*ci);
	p.z = primary.z + r*(so*cf+co*sf)*si;

	// Murray & Dermott Eq. 2.36 after applying the 3 rotation matrices from Sec. 2.8 to the velocities in the orbital plane
	p.vx = primary.vx + v0*((e+cf)*(-ci*co*sO - cO*so) - sf*(co*cO - ci*so*sO));
	p.vy = primary.vy + v0*((e+cf)*(ci*co*cO - sO*so)  - sf*(co*sO + ci*so*cO));
	p.vz = primary.vz + v0*((e+cf)*co*si - sf*si*so);
	

	return p;
}
    */
=======
	p.x = dr*(cO*(dco*cf-dso*sf) - sO*(dso*cf+dco*sf)*ci);
	p.y = dr*(sO*(dco*cf-dso*sf) + cO*(dso*cf+dco*sf)*ci);
	p.z = dr*(dso*cf+dco*sf)*si;

	// Murray & Dermott Eq. 2.36 after applying the 3 rotation matrices from Sec. 2.8 to the velocities in the orbital plane
	p.vx = dv0*((e+cf)*(-ci*dco*sO - cO*dso) - sf*(dco*cO - ci*dso*sO));
	p.vy = dv0*((e+cf)*(ci*dco*cO - sO*dso)  - sf*(dco*sO + ci*dso*cO));
	p.vz = dv0*((e+cf)*dco*si - sf*si*dso);
	
    p.vx += v0*(-ci*dco*sO - cO*dso);
	p.vy += v0*(ci*dco*cO - sO*dso);
	p.vz += v0*(dco*si);

	return p;
}
struct reb_particle reb_tools_orbit_to_particle_de_df(double G, struct reb_particle primary, double m, double a, double e, double inc, double Omega, double omega, double f){
	struct reb_particle p = {0};
    double cosf = cos(f);
	double dr = -a*(cosf*e*e+cosf+2.*e)/((cosf*e+1.)*(cosf*e+1.));
	double ddr = -a*(-sin(f)*e*e-sin(f))/((cosf*e+1.)*(cosf*e+1.))
	            -2.*e*sin(f) * a*(cosf*e*e+cosf+2.*e)/((cosf*e+1.)*(cosf*e+1.)*(cosf*e+1.));
	double dv0 = sqrt(G*(m+primary.m)/a)*e/((1.-e*e)*sqrt(1.-e*e)); 

	double cO = cos(Omega);
	double sO = sin(Omega);
	double co = cos(omega);
	double so = sin(omega);
	double dcf = -sin(f);
	double dsf = cos(f);
	double cf = cos(f);
	double sf = sin(f);
	double ci = cos(inc);
	double si = sin(inc);
	
	p.x = dr*(cO*(co*dcf-so*dsf) - sO*(so*dcf+co*dsf)*ci);
	p.y = dr*(sO*(co*dcf-so*dsf) + cO*(so*dcf+co*dsf)*ci);
	p.z = dr*(so*dcf+co*dsf)*si;
	
    p.x += ddr*(cO*(co*cf-so*sf) - sO*(so*cf+co*sf)*ci);
	p.y += ddr*(sO*(co*cf-so*sf) + cO*(so*cf+co*sf)*ci);
	p.z += ddr*(so*cf+co*sf)*si;
	
    p.vx = dv0*(dcf*(-ci*co*sO - cO*so) - dsf*(co*cO - ci*so*sO));
	p.vy = dv0*(dcf*(ci*co*cO - sO*so)  - dsf*(co*sO + ci*so*cO));
	p.vz = dv0*(dcf*co*si - dsf*si*so);
	
	return p;
}
struct reb_particle reb_tools_orbit_to_particle_de_dm(double G, struct reb_particle primary, double m, double a, double e, double inc, double Omega, double omega, double f){
	struct reb_particle p = {0};
	double dv0m = 0.5*G/a/(1.-e*e)/sqrt(G*(m+primary.m)/a/(1.-e*e)); // in this form it works for elliptical and hyperbolic orbits
	double dv0ea = 0.5*G/a/sqrt(G*(m+primary.m)/a)*e/((1.-e*e)*sqrt(1.-e*e)); 

	double cO = cos(Omega);
	double sO = sin(Omega);
	double co = cos(omega);
	double so = sin(omega);
	double cf = cos(f);
	double sf = sin(f);
	double ci = cos(inc);
	double si = sin(inc);
	
	// Murray & Dermott Eq. 2.36 after applying the 3 rotation matrices from Sec. 2.8 to the velocities in the orbital plane
	p.vx = dv0ea*((e+cf)*(-ci*co*sO - cO*so) - sf*(co*cO - ci*so*sO));
	p.vy = dv0ea*((e+cf)*(ci*co*cO - sO*so)  - sf*(co*sO + ci*so*cO));
	p.vz = dv0ea*((e+cf)*co*si - sf*si*so);
	
    p.vx += dv0m*(-ci*co*sO - cO*so);
	p.vy += dv0m*(ci*co*cO - sO*so);
	p.vz += dv0m*(co*si);

	return p;
}

struct reb_particle reb_tools_orbit_to_particle_di_dOmega(double G, struct reb_particle primary, double m, double a, double e, double inc, double Omega, double omega, double f){
	struct reb_particle p = {0};
	double r = a*(1.-e*e)/(1. + e*cos(f));
	double v0 = sqrt(G*(m+primary.m)/a/(1.-e*e)); // in this form it works for elliptical and hyperbolic orbits

	double dcO = -sin(Omega);
	double dsO = cos(Omega);
	double co = cos(omega);
	double so = sin(omega);
	double cf = cos(f);
	double sf = sin(f);
	double dci = -sin(inc);
	
	// Murray & Dermott Eq 2.122
	p.x = r*(- dsO*(so*cf+co*sf)*dci);
	p.y = r*(+ dcO*(so*cf+co*sf)*dci);

	// Murray & Dermott Eq. 2.36 after applying the 3 rotation matrices from Sec. 2.8 to the velocities in the orbital plane
	p.vx = v0*((e+cf)*(-dci*co*dsO) - sf*(- dci*so*dsO));
	p.vy = v0*((e+cf)*(dci*co*dcO)  - sf*(dci*so*dcO));

	return p;
}

struct reb_particle reb_tools_orbit_to_particle_di_domega(double G, struct reb_particle primary, double m, double a, double e, double inc, double Omega, double omega, double f){
	struct reb_particle p = {0};
	double r = a*(1.-e*e)/(1. + e*cos(f));
	double v0 = sqrt(G*(m+primary.m)/a/(1.-e*e)); // in this form it works for elliptical and hyperbolic orbits

	double cO = cos(Omega);
	double sO = sin(Omega);
	double dco = -sin(omega);
	double dso = cos(omega);
	double cf = cos(f);
	double sf = sin(f);
	double dci = -sin(inc);
	double dsi = cos(inc);
	
	// Murray & Dermott Eq 2.122
	p.x = r*(- sO*(dso*cf+dco*sf)*dci);
	p.y = r*(+ cO*(dso*cf+dco*sf)*dci);
	p.z = r*(dso*cf+dco*sf)*dsi;

	// Murray & Dermott Eq. 2.36 after applying the 3 rotation matrices from Sec. 2.8 to the velocities in the orbital plane
	p.vx = v0*((e+cf)*(-dci*dco*sO) - sf*(- dci*dso*sO));
	p.vy = v0*((e+cf)*(dci*dco*cO)  - sf*(dci*dso*cO));
	p.vz = v0*((e+cf)*dco*dsi - sf*dsi*dso);

	return p;
}

struct reb_particle reb_tools_orbit_to_particle_di_df(double G, struct reb_particle primary, double m, double a, double e, double inc, double Omega, double omega, double f){
	struct reb_particle p = {0};
	double r = a*(1.-e*e)/(1. + e*cos(f));
	double dr = e*sin(f)*a*(1.-e*e)/(1. + e*cos(f))/(1. + e*cos(f));
	double v0 = sqrt(G*(m+primary.m)/a/(1.-e*e)); // in this form it works for elliptical and hyperbolic orbits

	double cO = cos(Omega);
	double sO = sin(Omega);
	double co = cos(omega);
	double so = sin(omega);
	double dcf = -sin(f);
	double dsf = cos(f);
	double cf = cos(f);
	double sf = sin(f);
	double dci = -sin(inc);
	double dsi = cos(inc);
	
	p.x = r*(- sO*(so*dcf+co*dsf)*dci);
	p.y = r*(+ cO*(so*dcf+co*dsf)*dci);
	p.z = r*(so*dcf+co*dsf)*dsi;
	
    p.x += dr*(- sO*(so*cf+co*sf)*dci);
	p.y += dr*(+ cO*(so*cf+co*sf)*dci);
	p.z += dr*(so*cf+co*sf)*dsi;

	p.vx = v0*(dcf*(-dci*co*sO) - dsf*(- dci*so*sO));
	p.vy = v0*(dcf*(dci*co*cO)  - dsf*(dci*so*cO));
	p.vz = v0*(dcf*co*dsi - dsf*dsi*so);

	return p;
}

struct reb_particle reb_tools_orbit_to_particle_di_dm(double G, struct reb_particle primary, double m, double a, double e, double inc, double Omega, double omega, double f){
	struct reb_particle p = {0};
	double dv0 = 0.5/sqrt(m+primary.m)*sqrt(G/a/(1.-e*e)); 

	double cO = cos(Omega);
	double sO = sin(Omega);
	double co = cos(omega);
	double so = sin(omega);
	double cf = cos(f);
	double sf = sin(f);
	double dci = -sin(inc);
	double dsi = cos(inc);
	
	p.vx = dv0*((e+cf)*(-dci*co*sO) - sf*(- dci*so*sO));
	p.vy = dv0*((e+cf)*(dci*co*cO)  - sf*(dci*so*cO));
	p.vz = dv0*((e+cf)*co*dsi - sf*dsi*so);
	
	return p;
}

struct reb_particle reb_tools_orbit_to_particle_dOmega_domega(double G, struct reb_particle primary, double m, double a, double e, double inc, double Omega, double omega, double f){
	struct reb_particle p = {0};
	double r = a*(1.-e*e)/(1. + e*cos(f));
	double v0 = sqrt(G*(m+primary.m)/a/(1.-e*e)); // in this form it works for elliptical and hyperbolic orbits

	double dcO = -sin(Omega);
	double dsO = cos(Omega);
	double dco = -sin(omega);
	double dso = cos(omega);
	double cf = cos(f);
	double sf = sin(f);
	double ci = cos(inc);
	
	p.x = r*(dcO*(dco*cf-dso*sf) - dsO*(dso*cf+dco*sf)*ci);
	p.y = r*(dsO*(dco*cf-dso*sf) + dcO*(dso*cf+dco*sf)*ci);

	p.vx = v0*((e+cf)*(-ci*dco*dsO - dcO*dso) - sf*(dco*dcO - ci*dso*dsO));
	p.vy = v0*((e+cf)*(ci*dco*dcO - dsO*dso)  - sf*(dco*dsO + ci*dso*dcO));

	return p;
}

struct reb_particle reb_tools_orbit_to_particle_dOmega_df(double G, struct reb_particle primary, double m, double a, double e, double inc, double Omega, double omega, double f){
	struct reb_particle p = {0};
	double r = a*(1.-e*e)/(1. + e*cos(f));
	double dr = e*sin(f)*a*(1.-e*e)/(1. + e*cos(f))/(1. + e*cos(f));
	double v0 = sqrt(G*(m+primary.m)/a/(1.-e*e)); // in this form it works for elliptical and hyperbolic orbits

	double dcO = -sin(Omega);
	double dsO = cos(Omega);
	double co = cos(omega);
	double so = sin(omega);
	double dcf = -sin(f);
	double dsf = cos(f);
	double cf = cos(f);
	double sf = sin(f);
	double ci = cos(inc);
	
	p.x = r*(dcO*(co*dcf-so*dsf) - dsO*(so*dcf+co*dsf)*ci);
	p.y = r*(dsO*(co*dcf-so*dsf) + dcO*(so*dcf+co*dsf)*ci);
	
    p.x += dr*(dcO*(co*cf-so*sf) - dsO*(so*cf+co*sf)*ci);
	p.y += dr*(dsO*(co*cf-so*sf) + dcO*(so*cf+co*sf)*ci);

	p.vx = v0*((dcf)*(-ci*co*dsO - dcO*so) - dsf*(co*dcO - ci*so*dsO));
	p.vy = v0*((dcf)*(ci*co*dcO - dsO*so)  - dsf*(co*dsO + ci*so*dcO));

	return p;
}

struct reb_particle reb_tools_orbit_to_particle_dOmega_dm(double G, struct reb_particle primary, double m, double a, double e, double inc, double Omega, double omega, double f){
	struct reb_particle p = {0};
	double dv0 = 0.5/sqrt(m+primary.m)*sqrt(G/a/(1.-e*e)); // in this form it works for elliptical and hyperbolic orbits

	double dcO = -sin(Omega);
	double dsO = cos(Omega);
	double co = cos(omega);
	double so = sin(omega);
	double cf = cos(f);
	double sf = sin(f);
	double ci = cos(inc);
	
	p.vx = dv0*((e+cf)*(-ci*co*dsO - dcO*so) - sf*(co*dcO - ci*so*dsO));
	p.vy = dv0*((e+cf)*(ci*co*dcO - dsO*so)  - sf*(co*dsO + ci*so*dcO));

	return p;
}

struct reb_particle reb_tools_orbit_to_particle_domega_df(double G, struct reb_particle primary, double m, double a, double e, double inc, double Omega, double omega, double f){
	struct reb_particle p = {0};
	double r = a*(1.-e*e)/(1. + e*cos(f));
	double dr = e*sin(f)*a*(1.-e*e)/(1. + e*cos(f))/(1. + e*cos(f));
	double v0 = sqrt(G*(m+primary.m)/a/(1.-e*e)); // in this form it works for elliptical and hyperbolic orbits

	double cO = cos(Omega);
	double sO = sin(Omega);
	double dco = -sin(omega);
	double dso = cos(omega);
	double dcf = -sin(f);
	double dsf = cos(f);
	double cf = cos(f);
	double sf = sin(f);
	double ci = cos(inc);
	double si = sin(inc);
	
	p.x = r*(cO*(dco*dcf-dso*dsf) - sO*(dso*dcf+dco*dsf)*ci);
	p.y = r*(sO*(dco*dcf-dso*dsf) + cO*(dso*dcf+dco*dsf)*ci);
	p.z = r*(dso*dcf+dco*dsf)*si;
	
    p.x += dr*(cO*(dco*cf-dso*sf) - sO*(dso*cf+dco*sf)*ci);
	p.y += dr*(sO*(dco*cf-dso*sf) + cO*(dso*cf+dco*sf)*ci);
	p.z += dr*(dso*cf+dco*sf)*si;

	p.vx = v0*((dcf)*(-ci*dco*sO - cO*dso) - dsf*(dco*cO - ci*dso*sO));
	p.vy = v0*((dcf)*(ci*dco*cO - sO*dso)  - dsf*(dco*sO + ci*dso*cO));
	p.vz = v0*((dcf)*dco*si - dsf*si*dso);
	
	return p;
}

struct reb_particle reb_tools_orbit_to_particle_domega_dm(double G, struct reb_particle primary, double m, double a, double e, double inc, double Omega, double omega, double f){
	struct reb_particle p = {0};
	double dv0 = 0.5*sqrt(G/a/(1.-e*e))/sqrt(m+primary.m); 

	double cO = cos(Omega);
	double sO = sin(Omega);
	double dco = -sin(omega);
	double dso = cos(omega);
	double cf = cos(f);
	double sf = sin(f);
	double ci = cos(inc);
	double si = sin(inc);
	
	p.vx = dv0*((e+cf)*(-ci*dco*sO - cO*dso) - sf*(dco*cO - ci*dso*sO));
	p.vy = dv0*((e+cf)*(ci*dco*cO - sO*dso)  - sf*(dco*sO + ci*dso*cO));
	p.vz = dv0*((e+cf)*dco*si - sf*si*dso);
	
	return p;
}

struct reb_particle reb_tools_orbit_to_particle_df_dm(double G, struct reb_particle primary, double m, double a, double e, double inc, double Omega, double omega, double f){
	struct reb_particle p = {0};
	double dv0 = 0.5*sqrt(G/a/(1.-e*e))/sqrt(m+primary.m); 

	double cO = cos(Omega);
	double sO = sin(Omega);
	double co = cos(omega);
	double so = sin(omega);
	double dcf = -sin(f);
	double dsf = cos(f);
	double ci = cos(inc);
	double si = sin(inc);
	
	p.vx = dv0*(dcf*(-ci*co*sO - cO*so) - dsf*(co*cO - ci*so*sO));
	p.vy = dv0*(dcf*(ci*co*cO - sO*so)  - dsf*(co*sO + ci*so*cO));
	p.vz = dv0*(dcf*co*si - dsf*si*so);
	
	return p;
}
>>>>>>> 0ec84764
<|MERGE_RESOLUTION|>--- conflicted
+++ resolved
@@ -602,10 +602,7 @@
 int reb_add_var_1st_order(struct reb_simulation* const r, int testparticle){
     r->var_config_N++;
     r->var_config = realloc(r->var_config,sizeof(struct reb_variational_configuration)*r->var_config_N);
-<<<<<<< HEAD
-=======
     r->var_config[r->var_config_N-1].sim = r;
->>>>>>> 0ec84764
     r->var_config[r->var_config_N-1].order = 1;
     int index = r->N;
     r->var_config[r->var_config_N-1].index = index;
@@ -628,10 +625,7 @@
 int reb_add_var_2nd_order(struct reb_simulation* const r, int testparticle, int index_1st_order_a, int index_1st_order_b){
     r->var_config_N++;
     r->var_config = realloc(r->var_config,sizeof(struct reb_variational_configuration)*r->var_config_N);
-<<<<<<< HEAD
-=======
     r->var_config[r->var_config_N-1].sim = r;
->>>>>>> 0ec84764
     r->var_config[r->var_config_N-1].order = 2;
     int index = r->N;
     r->var_config[r->var_config_N-1].index = index;
@@ -744,13 +738,8 @@
 struct reb_particle reb_tools_orbit_to_particle_da(double G, struct reb_particle primary, double m, double a, double e, double inc, double Omega, double omega, double f){
 
 	struct reb_particle p = {0};
-<<<<<<< HEAD
-	double dr = (1-e*e)/(1 + e*cos(f));
-	double dv0 = -0.5/a/sqrt(a)*sqrt(G*(m+primary.m)/(1.-e*e)); // in this form it works for elliptical and hyperbolic orbits
-=======
 	double dr = (1.-e*e)/(1. + e*cos(f));
 	double dv0 = -0.5/sqrt(a*a*a)*sqrt(G*(m+primary.m)/(1.-e*e)); // in this form it works for elliptical and hyperbolic orbits
->>>>>>> 0ec84764
 
 	double cO = cos(Omega);
 	double sO = sin(Omega);
@@ -777,11 +766,7 @@
 struct reb_particle reb_tools_orbit_to_particle_dda(double G, struct reb_particle primary, double m, double a, double e, double inc, double Omega, double omega, double f){
 
 	struct reb_particle p = {0};
-<<<<<<< HEAD
-	double ddv0 = -0.75/a/a/sqrt(a)*sqrt(G*(m+primary.m)/(1.-e*e)); // in this form it works for elliptical and hyperbolic orbits
-=======
 	double ddv0 = 0.75/(a*a*sqrt(a))*sqrt(G*(m+primary.m)/(1.-e*e));
->>>>>>> 0ec84764
 
 	double cO = cos(Omega);
 	double sO = sin(Omega);
@@ -803,15 +788,9 @@
 struct reb_particle reb_tools_orbit_to_particle_de(double G, struct reb_particle primary, double m, double a, double e, double inc, double Omega, double omega, double f){
 	struct reb_particle p = {0};
     double cosf = cos(f);
-<<<<<<< HEAD
-	double dr = -a*(cosf*e*e+cosf+2.*e)/((cosf*e+1.)*(cosf*e+1.));
-	double v0 = sqrt(G*(m+primary.m)/a/(1.-e*e)); 
-	double dv0 = e*v0/(1.-e*e); 
-=======
 	double v0 = sqrt(G*(m+primary.m)/a/(1.-e*e)); // in this form it works for elliptical and hyperbolic orbits
 	double dr = -a*(cosf*e*e+cosf+2.*e)/((cosf*e+1.)*(cosf*e+1.));
 	double dv0 = sqrt(G*(m+primary.m)/a)*e/((1.-e*e)*sqrt(1.-e*e)); 
->>>>>>> 0ec84764
 
 	double cO = cos(Omega);
 	double sO = sin(Omega);
@@ -1114,25 +1093,17 @@
 struct reb_particle reb_tools_orbit_to_particle_dm(double G, struct reb_particle primary, double m, double a, double e, double inc, double Omega, double omega, double f){
 	struct reb_particle p = {0};
 	p.m = 1.;
-<<<<<<< HEAD
-	double dv0 = 0.5/sqrt(G*(m+primary.m)/a/(1.-e*e))*G/a/(1.-e*e); 
-=======
 	double dv0 = 0.5*sqrt(G/a/(1.-e*e))/sqrt(m+primary.m); 
->>>>>>> 0ec84764
-
-	double cO = cos(Omega);
-	double sO = sin(Omega);
-	double co = cos(omega);
-	double so = sin(omega);
-	double cf = cos(f);
-	double sf = sin(f);
-	double ci = cos(inc);
-	double si = sin(inc);
-
-<<<<<<< HEAD
-	// Murray & Dermott Eq. 2.36 after applying the 3 rotation matrices from Sec. 2.8 to the velocities in the orbital plane
-=======
->>>>>>> 0ec84764
+
+	double cO = cos(Omega);
+	double sO = sin(Omega);
+	double co = cos(omega);
+	double so = sin(omega);
+	double cf = cos(f);
+	double sf = sin(f);
+	double ci = cos(inc);
+	double si = sin(inc);
+
 	p.vx = dv0*((e+cf)*(-ci*co*sO - cO*so) - sf*(co*cO - ci*so*sO));
 	p.vy = dv0*((e+cf)*(ci*co*cO - sO*so)  - sf*(co*sO + ci*so*cO));
 	p.vz = dv0*((e+cf)*co*si - sf*si*so);
@@ -1142,11 +1113,7 @@
 
 struct reb_particle reb_tools_orbit_to_particle_ddm(double G, struct reb_particle primary, double m, double a, double e, double inc, double Omega, double omega, double f){
 	struct reb_particle p = {0};
-<<<<<<< HEAD
-	double ddv0 = -0.25/sqrt(G*(m+primary.m)/a/(1.-e*e))*G/a/(1.-e*e)*G/a/(1.-e*e); 
-=======
 	double ddv0 = -0.25*sqrt(G/a/(1.-e*e))/sqrt(m+primary.m)/(m+primary.m); 
->>>>>>> 0ec84764
 
 	double cO = cos(Omega);
 	double sO = sin(Omega);
@@ -1165,14 +1132,6 @@
 	return p;
 }
 
-<<<<<<< HEAD
-/**
-struct reb_particle reb_tools_orbit_to_particle_(double G, struct reb_particle primary, double m, double a, double e, double inc, double Omega, double omega, double f){
-	struct reb_particle p = {0};
-	p.m = m;
-	double r = a*(1-e*e)/(1 + e*cos(f));
-	double v0 = sqrt(G*(m+primary.m)/a/(1.-e*e)); // in this form it works for elliptical and hyperbolic orbits
-=======
 
 // Crossterms
 
@@ -1351,16 +1310,13 @@
 	double v0 = sqrt(G*(m+primary.m)/a/(1.-e*e)); // in this form it works for elliptical and hyperbolic orbits
 	double dr = -a*(cosf*e*e+cosf+2.*e)/((cosf*e+1.)*(cosf*e+1.));
 	double dv0 = sqrt(G*(m+primary.m)/a)*e/((1.-e*e)*sqrt(1.-e*e)); 
->>>>>>> 0ec84764
-
-	double cO = cos(Omega);
-	double sO = sin(Omega);
-	double co = cos(omega);
-	double so = sin(omega);
-	double cf = cos(f);
-	double sf = sin(f);
-<<<<<<< HEAD
-=======
+
+	double cO = cos(Omega);
+	double sO = sin(Omega);
+	double co = cos(omega);
+	double so = sin(omega);
+	double cf = cos(f);
+	double sf = sin(f);
 	double dci = -sin(inc);
 	double dsi = cos(inc);
 	
@@ -1424,26 +1380,10 @@
 	double dso = cos(omega);
 	double cf = cos(f);
 	double sf = sin(f);
->>>>>>> 0ec84764
-	double ci = cos(inc);
-	double si = sin(inc);
-	
-	// Murray & Dermott Eq 2.122
-<<<<<<< HEAD
-	p.x = primary.x + r*(cO*(co*cf-so*sf) - sO*(so*cf+co*sf)*ci);
-	p.y = primary.y + r*(sO*(co*cf-so*sf) + cO*(so*cf+co*sf)*ci);
-	p.z = primary.z + r*(so*cf+co*sf)*si;
-
-	// Murray & Dermott Eq. 2.36 after applying the 3 rotation matrices from Sec. 2.8 to the velocities in the orbital plane
-	p.vx = primary.vx + v0*((e+cf)*(-ci*co*sO - cO*so) - sf*(co*cO - ci*so*sO));
-	p.vy = primary.vy + v0*((e+cf)*(ci*co*cO - sO*so)  - sf*(co*sO + ci*so*cO));
-	p.vz = primary.vz + v0*((e+cf)*co*si - sf*si*so);
-	
-
-	return p;
-}
-    */
-=======
+	double ci = cos(inc);
+	double si = sin(inc);
+	
+	// Murray & Dermott Eq 2.122
 	p.x = dr*(cO*(dco*cf-dso*sf) - sO*(dso*cf+dco*sf)*ci);
 	p.y = dr*(sO*(dco*cf-dso*sf) + cO*(dso*cf+dco*sf)*ci);
 	p.z = dr*(dso*cf+dco*sf)*si;
@@ -1759,5 +1699,4 @@
 	p.vz = dv0*(dcf*co*si - dsf*si*so);
 	
 	return p;
-}
->>>>>>> 0ec84764
+}