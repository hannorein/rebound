--- conflicted
+++ resolved
@@ -584,38 +584,19 @@
 struct reb_particle reb_tools_orbit_to_particle_da(double G, struct reb_particle primary, double m, double a, double e, double inc, double Omega, double omega, double f){
 
 	struct reb_particle p = {0};
-<<<<<<< HEAD
-	p.m = m;
-	double r = (1-e*e)/(1 + e*cos(f));
-	double v0 = -0.5/a/sqrt(a)*sqrt(G*(m+primary.m)/(1.-e*e)); // in this form it works for elliptical and hyperbolic orbits
-=======
 	double dr = (1-e*e)/(1 + e*cos(f));
 	double dv0 = -0.5/a/sqrt(a)*sqrt(G*(m+primary.m)/(1.-e*e)); // in this form it works for elliptical and hyperbolic orbits
->>>>>>> 0b2aba67
-
-	double cO = cos(Omega);
-	double sO = sin(Omega);
-	double co = cos(omega);
-	double so = sin(omega);
-	double cf = cos(f);
-	double sf = sin(f);
-	double ci = cos(inc);
-	double si = sin(inc);
-	
-	// Murray & Dermott Eq 2.122
-<<<<<<< HEAD
-	p.x = r*(cO*(co*cf-so*sf) - sO*(so*cf+co*sf)*ci);
-	p.y = r*(sO*(co*cf-so*sf) + cO*(so*cf+co*sf)*ci);
-	p.z = r*(so*cf+co*sf)*si;
-
-	// Murray & Dermott Eq. 2.36 after applying the 3 rotation matrices from Sec. 2.8 to the velocities in the orbital plane
-	p.vx = v0*((e+cf)*(-ci*co*sO - cO*so) - sf*(co*cO - ci*so*sO));
-	p.vy = v0*((e+cf)*(ci*co*cO - sO*so)  - sf*(co*sO + ci*so*cO));
-	p.vz = v0*((e+cf)*co*si - sf*si*so);
-	
-	p.ax = 0; 	p.ay = 0; 	p.az = 0;
-
-=======
+
+	double cO = cos(Omega);
+	double sO = sin(Omega);
+	double co = cos(omega);
+	double so = sin(omega);
+	double cf = cos(f);
+	double sf = sin(f);
+	double ci = cos(inc);
+	double si = sin(inc);
+	
+	// Murray & Dermott Eq 2.122
 	p.x = dr*(cO*(co*cf-so*sf) - sO*(so*cf+co*sf)*ci);
 	p.y = dr*(sO*(co*cf-so*sf) + cO*(so*cf+co*sf)*ci);
 	p.z = dr*(so*cf+co*sf)*si;
@@ -625,17 +606,12 @@
 	p.vy = dv0*((e+cf)*(ci*co*cO - sO*so)  - sf*(co*sO + ci*so*cO));
 	p.vz = dv0*((e+cf)*co*si - sf*si*so);
 	
->>>>>>> 0b2aba67
 	return p;
 }
 
 struct reb_particle reb_tools_orbit_to_particle_dda(double G, struct reb_particle primary, double m, double a, double e, double inc, double Omega, double omega, double f){
 
 	struct reb_particle p = {0};
-<<<<<<< HEAD
-	p.m = m;
-	double v0 = -0.75/a/a/sqrt(a)*sqrt(G*(m+primary.m)/(1.-e*e)); // in this form it works for elliptical and hyperbolic orbits
-=======
 	double ddv0 = -0.75/a/a/sqrt(a)*sqrt(G*(m+primary.m)/(1.-e*e)); // in this form it works for elliptical and hyperbolic orbits
 
 	double cO = cos(Omega);
@@ -1009,23 +985,16 @@
 	p.m = m;
 	double r = a*(1-e*e)/(1 + e*cos(f));
 	double v0 = sqrt(G*(m+primary.m)/a/(1.-e*e)); // in this form it works for elliptical and hyperbolic orbits
->>>>>>> 0b2aba67
-
-	double cO = cos(Omega);
-	double sO = sin(Omega);
-	double co = cos(omega);
-	double so = sin(omega);
-	double cf = cos(f);
-	double sf = sin(f);
-	double ci = cos(inc);
-	double si = sin(inc);
-	
-<<<<<<< HEAD
-	// Murray & Dermott Eq. 2.36 after applying the 3 rotation matrices from Sec. 2.8 to the velocities in the orbital plane
-	p.vx = v0*((e+cf)*(-ci*co*sO - cO*so) - sf*(co*cO - ci*so*sO));
-	p.vy = v0*((e+cf)*(ci*co*cO - sO*so)  - sf*(co*sO + ci*so*cO));
-	p.vz = v0*((e+cf)*co*si - sf*si*so);
-=======
+
+	double cO = cos(Omega);
+	double sO = sin(Omega);
+	double co = cos(omega);
+	double so = sin(omega);
+	double cf = cos(f);
+	double sf = sin(f);
+	double ci = cos(inc);
+	double si = sin(inc);
+	
 	// Murray & Dermott Eq 2.122
 	p.x = primary.x + r*(cO*(co*cf-so*sf) - sO*(so*cf+co*sf)*ci);
 	p.y = primary.y + r*(sO*(co*cf-so*sf) + cO*(so*cf+co*sf)*ci);
@@ -1035,12 +1004,8 @@
 	p.vx = primary.vx + v0*((e+cf)*(-ci*co*sO - cO*so) - sf*(co*cO - ci*so*sO));
 	p.vy = primary.vy + v0*((e+cf)*(ci*co*cO - sO*so)  - sf*(co*sO + ci*so*cO));
 	p.vz = primary.vz + v0*((e+cf)*co*si - sf*si*so);
->>>>>>> 0b2aba67
-	
-
-	return p;
-}
-<<<<<<< HEAD
-=======
-    */
->>>>>>> 0b2aba67
+	
+
+	return p;
+}
+    */