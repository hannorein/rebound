--- conflicted
+++ resolved
@@ -83,15 +83,9 @@
 		case REB_INTEGRATOR_BS:
 			reb_integrator_bs_part1(r);
 			break;
-<<<<<<< HEAD
-		case REB_INTEGRATOR_TES:
-			reb_integrator_tes_part1(r);
-			break;
 		case REB_INTEGRATOR_TRACE:
 			reb_integrator_trace_part1(r);
 		break;
-=======
->>>>>>> 9074ee8b
 		default:
 			break;
 	}
@@ -129,24 +123,13 @@
 		case REB_INTEGRATOR_BS:
 			reb_integrator_bs_part2(r);
 			break;
-<<<<<<< HEAD
-		case REB_INTEGRATOR_TES:
-			reb_integrator_tes_part2(r);
-			break;
-
 		case REB_INTEGRATOR_TRACE:
 			reb_integrator_trace_part2(r);
 			break;
-    case REB_INTEGRATOR_NONE:
-        r->t += r->dt;
-        r->dt_last_done = r->dt;
-        break;
-=======
-        case REB_INTEGRATOR_NONE:
-            r->t += r->dt;
-            r->dt_last_done = r->dt;
-            break;
->>>>>>> 9074ee8b
+	    case REB_INTEGRATOR_NONE:
+		r->t += r->dt;
+		r->dt_last_done = r->dt;
+		break;
 		default:
 			break;
 	}
@@ -218,16 +201,9 @@
 		case REB_INTEGRATOR_BS:
 			reb_integrator_bs_synchronize(r);
 			break;
-<<<<<<< HEAD
-		case REB_INTEGRATOR_TES:
-			reb_integrator_tes_synchronize(r);
-			break;
-
 		case REB_INTEGRATOR_TRACE:
 			reb_integrator_trace_synchronize(r);
 			break;
-=======
->>>>>>> 9074ee8b
 		default:
 			break;
 	}
@@ -256,11 +232,7 @@
 	reb_integrator_janus_reset(r);
 	reb_integrator_eos_reset(r);
 	reb_integrator_bs_reset(r);
-<<<<<<< HEAD
-	reb_integrator_tes_reset(r);
 	reb_integrator_trace_reset(r);
-=======
->>>>>>> 9074ee8b
 }
 
 void reb_update_acceleration(struct reb_simulation* r){
