/**
 * @file    integrator_mercurius.c
 * @brief   MERCURIUS, a modified version of John Chambers' MERCURY algorithm
 *          using the IAS15 integrator and WHFast. It works with planet-planry
 *          collisions, test particles, and additional forces.
 * @author  Hanno Rein, Dan Tamayo
 *
 * @section LICENSE
 * Copyright (c) 2019 Hanno Rein, Dan Tamayo
 *
 * This file is part of rebound.
 *
 * rebound is free software: you can redistribute it and/or modify
 * it under the terms of the GNU General Public License as published by
 * the Free Software Foundation, either version 3 of the License, or
 * (at your option) any later version.
 *
 * rebound is distributed in the hope that it will be useful,
 * but WITHOUT ANY WARRANTY; without even the implied warranty of
 * MERCHANTABILITY or FITNESS FOR A PARTICULAR PURPOSE.  See the
 * GNU General Public License for more details.
 *
 * You should have received a copy of the GNU General Public License
 * along with rebound.  If not, see <http://www.gnu.org/licenses/>.
 *
 */

#include <stdio.h>
#include <stdlib.h>
#include <unistd.h>
#include <math.h>
#include <time.h>
#include <string.h>
#include "rebound.h"
#include "integrator.h"
#include "gravity.h"
#include "integrator_mercurius.h"
#include "integrator_ias15.h"
#include "integrator_whfast.h"
#include "collision.h"
#define MIN(a, b) ((a) > (b) ? (b) : (a))    ///< Returns the minimum of a and b
#define MAX(a, b) ((a) > (b) ? (a) : (b))    ///< Returns the maximum of a and b

double reb_integrator_mercurius_L_mercury(const struct reb_simulation* const r, double d, double dcrit){
    // This is the changeover function used by the Mercury integrator.
    double y = (d-0.1*dcrit)/(0.9*dcrit);
    if (y<0.){
        return 0.;
    }else if (y>1.){
        return 1.;
    }else{
        return 10.*(y*y*y) - 15.*(y*y*y*y) + 6.*(y*y*y*y*y);
    }
}

double reb_integrator_mercurius_L_C4(const struct reb_simulation* const r, double d, double dcrit){
    // This is the changeover function C4 proposed by Hernandez (2019)
    double y = (d-0.1*dcrit)/(0.9*dcrit);
    if (y<0.){
        return 0.;
    }else if (y>1.){
        return 1.;
    }else{
        return (70.*y*y*y*y -315.*y*y*y +540.*y*y -420.*y +126.)*y*y*y*y*y;
    }
}

double reb_integrator_mercurius_L_C5(const struct reb_simulation* const r, double d, double dcrit){
    // This is the changeover function C5 proposed by Hernandez (2019)
    double y = (d-0.1*dcrit)/(0.9*dcrit);
    if (y<0.){
        return 0.;
    }else if (y>1.){
        return 1.;
    }else{
        return (-252.*y*y*y*y*y +1386.*y*y*y*y -3080.*y*y*y +3465.*y*y -1980.*y +462.)*y*y*y*y*y*y;
    }
}

static double f(double x){
    if (x<0) return 0;
    return exp(-1./x);
}

double reb_integrator_mercurius_L_infinity(const struct reb_simulation* const r, double d, double dcrit){
    // Infinitely differentiable function.
    double y = (d-0.1*dcrit)/(0.9*dcrit);
    if (y<0.){
        return 0.;
    }else if (y>1.){
        return 1.;
    }else{
        return f(y) /(f(y) + f(1.-y));
    }
}


void reb_integrator_mercurius_inertial_to_dh(struct reb_simulation* r){
    struct reb_particle* restrict const particles = r->particles;
    struct reb_vec3d com_pos = {0};
    struct reb_vec3d com_vel = {0};
    double mtot = 0.;
    const int N_active = (r->N_active==-1 || r->testparticle_type==1)?(int)r->N:r->N_active;
    const int N = r->N;
    for (int i=0;i<N_active;i++){
        double m = particles[i].m;
        com_pos.x += m * particles[i].x;
        com_pos.y += m * particles[i].y;
        com_pos.z += m * particles[i].z;
        com_vel.x += m * particles[i].vx;
        com_vel.y += m * particles[i].vy;
        com_vel.z += m * particles[i].vz;
        mtot += m;
    }
    com_pos.x /= mtot; com_pos.y /= mtot; com_pos.z /= mtot;
    com_vel.x /= mtot; com_vel.y /= mtot; com_vel.z /= mtot;
    // Particle 0 is also changed to allow for easy collision detection
    for (int i=N-1;i>=0;i--){
        particles[i].x -= particles[0].x;
        particles[i].y -= particles[0].y;
        particles[i].z -= particles[0].z;
        particles[i].vx -= com_vel.x;
        particles[i].vy -= com_vel.y;
        particles[i].vz -= com_vel.z;
    }
    r->ri_mercurius.com_pos = com_pos;
    r->ri_mercurius.com_vel = com_vel;
}

void reb_integrator_mercurius_dh_to_inertial(struct reb_simulation* r){
    struct reb_particle* restrict const particles = r->particles;
    struct reb_particle temp = {0};
    const int N = r->N;
    const int N_active = (r->N_active==-1 || r->testparticle_type==1)?(int)r->N:r->N_active;
    for (int i=1;i<N_active;i++){
        double m = particles[i].m;
        temp.x += m * particles[i].x;
        temp.y += m * particles[i].y;
        temp.z += m * particles[i].z;
        temp.vx += m * particles[i].vx;
        temp.vy += m * particles[i].vy;
        temp.vz += m * particles[i].vz;
        temp.m += m;
    }
    temp.m += r->particles[0].m;
    temp.x /= temp.m;
    temp.y /= temp.m;
    temp.z /= temp.m;
    temp.vx /= particles[0].m;
    temp.vy /= particles[0].m;
    temp.vz /= particles[0].m;
    // Use com to calculate central object's position.
    // This ignores previous values stored in particles[0].
    // Should not matter unless collisions occured.
    particles[0].x = r->ri_mercurius.com_pos.x - temp.x;
    particles[0].y = r->ri_mercurius.com_pos.y - temp.y;
    particles[0].z = r->ri_mercurius.com_pos.z - temp.z;

    for (int i=1;i<N;i++){
        particles[i].x += particles[0].x;
        particles[i].y += particles[0].y;
        particles[i].z += particles[0].z;
        particles[i].vx += r->ri_mercurius.com_vel.x;
        particles[i].vy += r->ri_mercurius.com_vel.y;
        particles[i].vz += r->ri_mercurius.com_vel.z;
    }
    particles[0].vx = r->ri_mercurius.com_vel.x - temp.vx;
    particles[0].vy = r->ri_mercurius.com_vel.y - temp.vy;
    particles[0].vz = r->ri_mercurius.com_vel.z - temp.vz;
}


static void reb_mercurius_encounter_predict(struct reb_simulation* const r){
    // This function predicts close encounters during the timestep
    // It makes use of the old and new position and velocities obtained
    // after the Kepler step.
    struct reb_simulation_integrator_mercurius* rim = &(r->ri_mercurius);
    struct reb_particle* const particles = r->particles;
    struct reb_particle* const particles_backup = rim->particles_backup;
    const double* const dcrit = rim->dcrit;
    const unsigned int N = r->N;
    const unsigned int N_active = r->N_active==-1?r->N:(unsigned int)r->N_active;
    const double dt = r->dt;
    rim->encounterN = 1;
    rim->encounter_map[0] = 1;
    if (r->testparticle_type==1){
        rim->tponly_encounter = 0; // testparticles affect massive particles
    }else{
        rim->tponly_encounter = 1;
    }
    for (unsigned int i=1; i<N; i++){
        rim->encounter_map[i] = 0;
    }
    for (unsigned int i=0; i<N_active; i++){
        for (unsigned int j=i+1; j<N; j++){
            const double dxn = particles[i].x - particles[j].x;
            const double dyn = particles[i].y - particles[j].y;
            const double dzn = particles[i].z - particles[j].z;
            const double dvxn = particles[i].vx - particles[j].vx;
            const double dvyn = particles[i].vy - particles[j].vy;
            const double dvzn = particles[i].vz - particles[j].vz;
            const double rn = (dxn*dxn + dyn*dyn + dzn*dzn);
            const double dxo = particles_backup[i].x - particles_backup[j].x;
            const double dyo = particles_backup[i].y - particles_backup[j].y;
            const double dzo = particles_backup[i].z - particles_backup[j].z;
            const double dvxo = particles_backup[i].vx - particles_backup[j].vx;
            const double dvyo = particles_backup[i].vy - particles_backup[j].vy;
            const double dvzo = particles_backup[i].vz - particles_backup[j].vz;
            const double ro = (dxo*dxo + dyo*dyo + dzo*dzo);

            const double drndt = (dxn*dvxn+dyn*dvyn+dzn*dvzn)*2.;
            const double drodt = (dxo*dvxo+dyo*dvyo+dzo*dvzo)*2.;

            const double a = 6.*(ro-rn)+3.*dt*(drodt+drndt);
            const double b = 6.*(rn-ro)-2.*dt*(2.*drodt+drndt);
            const double c = dt*drodt;

            double rmin = MIN(rn,ro);

            const double s = b*b-4.*a*c;
            const double sr = sqrt(MAX(0.,s));
            const double tmin1 = (-b + sr)/(2.*a);
            const double tmin2 = (-b - sr)/(2.*a);
            if (tmin1>0. && tmin1<1.){
                const double rmin1 = (1.-tmin1)*(1.-tmin1)*(1.+2.*tmin1)*ro
                                     + tmin1*tmin1*(3.-2.*tmin1)*rn
                                     + tmin1*(1.-tmin1)*(1.-tmin1)*dt*drodt
                                     - tmin1*tmin1*(1.-tmin1)*dt*drndt;
                rmin = MIN(MAX(rmin1,0.),rmin);
            }
            if (tmin2>0. && tmin2<1.){
                const double rmin2 = (1.-tmin2)*(1.-tmin2)*(1.+2.*tmin2)*ro
                                     + tmin2*tmin2*(3.-2.*tmin2)*rn
                                     + tmin2*(1.-tmin2)*(1.-tmin2)*dt*drodt
                                     - tmin2*tmin2*(1.-tmin2)*dt*drndt;
                rmin = MIN(MAX(rmin2,0.),rmin);
            }

            double dcritmax2 = MAX(dcrit[i],dcrit[j]);
            dcritmax2 *= 1.21*dcritmax2;
            if (rmin < dcritmax2){
                if (rim->encounter_map[i]==0){
                    rim->encounter_map[i] = i;
                    rim->encounterN++;
                }
                if (rim->encounter_map[j]==0){
                    rim->encounter_map[j] = j;
                    rim->encounterN++;
                }
                if (j<N_active){ // Two massive particles have a close encounter
                    rim->tponly_encounter = 0;
                }
            }
        }
    }
}

void reb_integrator_mercurius_interaction_step(struct reb_simulation* const r, double dt){
    struct reb_particle* restrict const particles = r->particles;
    const int N = r->N;
    for (int i=1;i<N;i++){
        particles[i].vx += dt*particles[i].ax;
        particles[i].vy += dt*particles[i].ay;
        particles[i].vz += dt*particles[i].az;
    }
}

void reb_integrator_mercurius_jump_step(struct reb_simulation* const r, double dt){
    struct reb_particle* restrict const particles = r->particles;
    const unsigned int N_active = r->N_active==-1?r->N: (unsigned int)r->N_active;
    const int N = r->testparticle_type==0 ? N_active: r->N;
    double px=0., py=0., pz=0.;
    for (int i=1;i<N;i++){
        px += r->particles[i].vx*r->particles[i].m; // in dh
        py += r->particles[i].vy*r->particles[i].m;
        pz += r->particles[i].vz*r->particles[i].m;
    }
    px /= r->particles[0].m;
    py /= r->particles[0].m;
    pz /= r->particles[0].m;
    const int N_all = r->N;
    for (int i=1;i<N_all;i++){
        particles[i].x += dt*px;
        particles[i].y += dt*py;
        particles[i].z += dt*pz;
    }
}

void reb_integrator_mercurius_com_step(struct reb_simulation* const r, double dt){
    r->ri_mercurius.com_pos.x += dt*r->ri_mercurius.com_vel.x;
    r->ri_mercurius.com_pos.y += dt*r->ri_mercurius.com_vel.y;
    r->ri_mercurius.com_pos.z += dt*r->ri_mercurius.com_vel.z;
}

void reb_integrator_mercurius_kepler_step(struct reb_simulation* const r, double dt){
    struct reb_particle* restrict const particles = r->particles;
    const int N = r->N;
    for (int i=1;i<N;i++){
        reb_whfast_kepler_solver(r,particles,r->G*particles[0].m,i,dt); // in dh
    }
}

static void reb_mercurius_encounter_step(struct reb_simulation* const r, const double _dt){
    // Only particles having a close encounter are integrated by IAS15.
    struct reb_simulation_integrator_mercurius* rim = &(r->ri_mercurius);
    if (rim->encounterN<2){
        return; // If there are no particles (other than the star) having a close encounter, then there is nothing to do.
    }

    int i_enc = 0;
    rim->encounterNactive = 0;
    for (unsigned int i=0; i<r->N; i++){
        if(rim->encounter_map[i]){
            struct reb_particle tmp = r->particles[i];      // Copy for potential use for tponly_encounter
            r->particles[i] = rim->particles_backup[i];     // Use coordinates before whfast step
            rim->encounter_map[i_enc] = i;
            i_enc++;
            if (r->N_active==-1 || (int)i<r->N_active){
                rim->encounterNactive++;
                if (rim->tponly_encounter){
                    rim->particles_backup[i] = tmp;         // Make copy of particles after the kepler step.
                                                            // used to restore the massive objects' states in the case
                                                            // of only massless test-particle encounters
                }
            }
        }
    }

    rim->mode = 1;

    // run
    const double old_dt = r->dt;
    const double old_t = r->t;
    double t_needed = r->t + _dt;

    reb_integrator_ias15_reset(r);

    r->dt = 0.0001*_dt; // start with a small timestep.

    while(r->t < t_needed && fabs(r->dt/old_dt)>1e-14 ){
        struct reb_particle star = r->particles[0]; // backup velocity
        r->particles[0].vx = 0; // star does not move in dh
        r->particles[0].vy = 0;
        r->particles[0].vz = 0;
        reb_update_acceleration(r);
        reb_integrator_ias15_part2(r);
        r->particles[0].vx = star.vx; // restore every timestep for collisions
        r->particles[0].vy = star.vy;
        r->particles[0].vz = star.vz;

        if (r->t+r->dt >  t_needed){
            r->dt = t_needed-r->t;
        }

        // Search and resolve collisions
        reb_collision_search(r);

        // Do any additional post_timestep_modifications.
        // Note: post_timestep_modifications is called here but also
        // at the end of the full timestep. The function thus needs
        // to be implemented with care as not to do the same
        // modification multiple times. To do that, check the value of
        // r->ri_mercurius.mode
        if (r->post_timestep_modifications){
            r->post_timestep_modifications(r);
        }

        star.vx = r->particles[0].vx; // keep track of changed star velocity for later collisions
        star.vy = r->particles[0].vy;
        star.vz = r->particles[0].vz;
        if (r->particles[0].x !=0 || r->particles[0].y !=0 || r->particles[0].z !=0){
            // Collision with star occured
            // Shift all particles back to heliocentric coordinates
            // Ignore stars velocity:
            //   - will not be used after this
            //   - com velocity is unchained. this velocity will be used
            //     to reconstruct star's velocity later.
            for (int i=r->N-1; i>=0; i--){
                r->particles[i].x -= r->particles[0].x;
                r->particles[i].y -= r->particles[0].y;
                r->particles[i].z -= r->particles[0].z;
            }
        }
    }

    // if only test particles encountered massive bodies, reset the
    // massive body coordinates to their post Kepler step state
    if(rim->tponly_encounter){
        for (unsigned int i=1;i<rim->encounterNactive;i++){
            unsigned int mi = rim->encounter_map[i];
            r->particles[mi] = rim->particles_backup[mi];
        }
    }

    // Reset constant for global particles
    r->t = old_t;
    r->dt = old_dt;
    rim->mode = 0;

}

double reb_integrator_mercurius_calculate_dcrit_for_particle(struct reb_simulation* r, unsigned int i){
    struct reb_simulation_integrator_mercurius* const rim = &(r->ri_mercurius);
    const double m0 = r->particles[0].m;
    const double dx  = r->particles[i].x;  // in dh
    const double dy  = r->particles[i].y;
    const double dz  = r->particles[i].z;
    const double dvx = r->particles[i].vx - r->particles[0].vx;
    const double dvy = r->particles[i].vy - r->particles[0].vy;
    const double dvz = r->particles[i].vz - r->particles[0].vz;
    const double _r = sqrt(dx*dx + dy*dy + dz*dz);
    const double v2 = dvx*dvx + dvy*dvy + dvz*dvz;

    const double GM = r->G*(m0+r->particles[i].m);
    const double a = GM*_r / (2.*GM - _r*v2);
    const double vc = sqrt(GM/fabs(a));
    double dcrit = 0;
    // Criteria 1: average velocity
    dcrit = MAX(dcrit, vc*0.4*r->dt);
    // Criteria 2: current velocity
    dcrit = MAX(dcrit, sqrt(v2)*0.4*r->dt);
    // Criteria 3: Hill radius
    dcrit = MAX(dcrit, rim->hillfac*a*cbrt(r->particles[i].m/(3.*r->particles[0].m)));
    // Criteria 4: physical radius
    dcrit = MAX(dcrit, 2.*r->particles[i].r);
    return dcrit;
}


void reb_integrator_mercurius_part1(struct reb_simulation* r){
    if (r->var_config_N){
        reb_warning(r,"Mercurius does not work with variational equations.");
    }

    struct reb_simulation_integrator_mercurius* const rim = &(r->ri_mercurius);
<<<<<<< HEAD
    const int N = r->N;

    if (rim->dcrit_allocatedN<N){
=======
    const unsigned int N = r->N;
    
    if (rim->dcrit_allocated_N<N){
>>>>>>> 9074ee8b
        // Need to safe these arrays in SimulationArchive
        rim->dcrit              = realloc(rim->dcrit, sizeof(double)*N);
        rim->dcrit_allocated_N = N;
        // If particle number increased (or this is the first step), need to calculate critical radii
        rim->recalculate_dcrit_this_timestep        = 1;
        // Heliocentric coordinates were never calculated.
        // This will get triggered on first step only (not when loaded from archive)
        rim->recalculate_coordinates_this_timestep = 1;
    }
<<<<<<< HEAD
    if (rim->allocatedN<N){
        // These arrays are only used within one timestep.
=======
    if (rim->allocated_N<N){
        // These arrays are only used within one timestep. 
>>>>>>> 9074ee8b
        // Can be recreated without loosing bit-wise reproducibility
        rim->particles_backup   = realloc(rim->particles_backup,sizeof(struct reb_particle)*N);
        rim->encounter_map      = realloc(rim->encounter_map,sizeof(int)*N);
        rim->allocated_N = N;
    }
    if (rim->safe_mode || rim->recalculate_coordinates_this_timestep){
        if (rim->is_synchronized==0){
            reb_integrator_mercurius_synchronize(r);
            reb_warning(r,"MERCURIUS: Recalculating heliocentric coordinates but coordinates were not synchronized before.");
        }
        reb_integrator_mercurius_inertial_to_dh(r);
        rim->recalculate_coordinates_this_timestep = 0;
    }

    if (rim->recalculate_dcrit_this_timestep){
        rim->recalculate_dcrit_this_timestep = 0;
        if (rim->is_synchronized==0){
            reb_integrator_mercurius_synchronize(r);
            reb_integrator_mercurius_inertial_to_dh(r);
            rim->recalculate_coordinates_this_timestep = 0;
            reb_warning(r,"MERCURIUS: Recalculating dcrit but pos/vel were not synchronized before.");
        }
        rim->dcrit[0] = 2.*r->particles[0].r; // central object only uses physical radius
        for (unsigned int i=1;i<N;i++){
            rim->dcrit[i] = reb_integrator_mercurius_calculate_dcrit_for_particle(r, i);
        }
    }

    // Calculate collisions only with DIRECT method
    if (r->collision != REB_COLLISION_NONE && r->collision != REB_COLLISION_DIRECT){
        reb_warning(r,"Mercurius only works with a direct collision search.");
    }

    // Calculate gravity with special function
    if (r->gravity != REB_GRAVITY_BASIC && r->gravity != REB_GRAVITY_MERCURIUS){
        reb_warning(r,"Mercurius has it's own gravity routine. Gravity routine set by the user will be ignored.");
    }
    r->gravity = REB_GRAVITY_MERCURIUS;
    rim->mode = 0;

    if (rim->L == NULL){
        // Setting default switching function
        rim->L = reb_integrator_mercurius_L_mercury;
    }

}

void reb_integrator_mercurius_part2(struct reb_simulation* const r){
    struct reb_simulation_integrator_mercurius* const rim = &(r->ri_mercurius);
    const int N = r->N;

    if (rim->is_synchronized){
        reb_integrator_mercurius_interaction_step(r,r->dt/2.);
    }else{
        reb_integrator_mercurius_interaction_step(r,r->dt);
    }
    //reb_integrator_mercurius_jump_step(r,r->dt/2.);
    reb_integrator_mercurius_com_step(r,r->dt);

    // Make copy of particles before the kepler step.
    // Then evolve all particles in kepler step.
    // Result will be used in encounter prediction.
    // Particles having a close encounter will be overwritten
    // later by encounter step.
    memcpy(rim->particles_backup,r->particles,N*sizeof(struct reb_particle));
    reb_integrator_mercurius_kepler_step(r,r->dt);

    reb_mercurius_encounter_predict(r);

    reb_mercurius_encounter_step(r,r->dt);

    reb_integrator_mercurius_jump_step(r,r->dt/2.);

    rim->is_synchronized = 0;
    if (rim->safe_mode){
        reb_integrator_mercurius_synchronize(r);
    }

    r->t+=r->dt;
    r->dt_last_done = r->dt;
}

void reb_integrator_mercurius_synchronize(struct reb_simulation* r){
    struct reb_simulation_integrator_mercurius* const rim = &(r->ri_mercurius);
    if (rim->is_synchronized == 0){
        r->gravity = REB_GRAVITY_MERCURIUS; // needed here again for SimulationArchive
        rim->mode = 0;
        if (rim->L == NULL){
            // Setting default switching function
            rim->L = reb_integrator_mercurius_L_mercury;
        }
        reb_update_acceleration(r);
        reb_integrator_mercurius_interaction_step(r,r->dt/2.);

        reb_integrator_mercurius_dh_to_inertial(r);

        rim->recalculate_coordinates_this_timestep = 1;
        rim->is_synchronized = 1;
    }
}

void reb_integrator_mercurius_reset(struct reb_simulation* r){
    r->ri_mercurius.L = NULL;
    r->ri_mercurius.mode = 0;
    r->ri_mercurius.encounterN = 0;
    r->ri_mercurius.encounterNactive = 0;
    r->ri_mercurius.hillfac = 3;
    r->ri_mercurius.tponly_encounter = 0;
    r->ri_mercurius.recalculate_coordinates_this_timestep = 0;
    // Internal arrays (only used within one timestep)
    free(r->ri_mercurius.particles_backup);
    r->ri_mercurius.particles_backup = NULL;
    free(r->ri_mercurius.particles_backup_additionalforces);
    r->ri_mercurius.particles_backup_additionalforces = NULL;
    free(r->ri_mercurius.encounter_map);
    r->ri_mercurius.encounter_map = NULL;
    r->ri_mercurius.allocated_N = 0;
    r->ri_mercurius.allocated_N_additionalforces = 0;
    // dcrit array
    free(r->ri_mercurius.dcrit);
    r->ri_mercurius.dcrit = NULL;
<<<<<<< HEAD
    r->ri_mercurius.dcrit_allocatedN = 0;
}
=======
    r->ri_mercurius.dcrit_allocated_N = 0;
}
>>>>>>> 9074ee8b
<|MERGE_RESOLUTION|>--- conflicted
+++ resolved
@@ -433,15 +433,9 @@
     }
 
     struct reb_simulation_integrator_mercurius* const rim = &(r->ri_mercurius);
-<<<<<<< HEAD
-    const int N = r->N;
-
-    if (rim->dcrit_allocatedN<N){
-=======
     const unsigned int N = r->N;
     
     if (rim->dcrit_allocated_N<N){
->>>>>>> 9074ee8b
         // Need to safe these arrays in SimulationArchive
         rim->dcrit              = realloc(rim->dcrit, sizeof(double)*N);
         rim->dcrit_allocated_N = N;
@@ -451,13 +445,8 @@
         // This will get triggered on first step only (not when loaded from archive)
         rim->recalculate_coordinates_this_timestep = 1;
     }
-<<<<<<< HEAD
-    if (rim->allocatedN<N){
-        // These arrays are only used within one timestep.
-=======
     if (rim->allocated_N<N){
         // These arrays are only used within one timestep. 
->>>>>>> 9074ee8b
         // Can be recreated without loosing bit-wise reproducibility
         rim->particles_backup   = realloc(rim->particles_backup,sizeof(struct reb_particle)*N);
         rim->encounter_map      = realloc(rim->encounter_map,sizeof(int)*N);
@@ -579,10 +568,5 @@
     // dcrit array
     free(r->ri_mercurius.dcrit);
     r->ri_mercurius.dcrit = NULL;
-<<<<<<< HEAD
-    r->ri_mercurius.dcrit_allocatedN = 0;
-}
-=======
     r->ri_mercurius.dcrit_allocated_N = 0;
-}
->>>>>>> 9074ee8b
+}