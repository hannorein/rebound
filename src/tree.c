/**
 * @file 	tree.c
 * @brief 	Tree routine, initializing and updating trees.
 * @author 	Shangfei Liu <liushangfei@pku.edu.cn> 
 * @author  Hanno Rein <hanno@hanno-rein.de>
 * 
 * @section 	LICENSE
 * Copyright (c) 2011 Hanno Rein, Shangfei Liu
 *
 * This file is part of rebound.
 *
 * rebound is free software: you can redistribute it and/or modify
 * it under the terms of the GNU General Public License as published by
 * the Free Software Foundation, either version 3 of the License, or
 * (at your option) any later version.
 *
 * rebound is distributed in the hope that it will be useful,
 * but WITHOUT ANY WARRANTY; without even the implied warranty of
 * MERCHANTABILITY or FITNESS FOR A PARTICULAR PURPOSE.  See the
 * GNU General Public License for more details.
 *
 * You should have received a copy of the GNU General Public License
 * along with rebound.  If not, see <http://www.gnu.org/licenses/>.
 *
 */
#include <stdio.h>
#include <stdlib.h>
#include "particle.h"
#include "rebound.h"
#include "boundary.h"
#include "tree.h"
#ifdef MPI
#include "communication_mpi.h"
#endif // MPI


/**
 * @brief Given a particle and a pointer to a node cell, the function returns the index of the octant which the particle belongs to.
 * @param p The particles for which the octant is calculated
 * @param node is the pointer to a node cell. 
 * @return Octant of subcell
 */
static int reb_reb_tree_get_octant_for_particle_in_cell(const struct reb_particle p, struct reb_treecell *node);

/**
 * @brief This function adds a particle to the octant[o] of a node. 
 *
 * @details If node is NULL, the function allocate memory for it and calculate its geometric properties. 
 * As a leaf node, node->pt = pt. 
 *
 * If node already exists, the function calls itself recursively until reach a leaf node.
 * The leaf node would be divided into eight octants, then it puts the leaf-node hosting particle 
 * and the new particle into these octants. 
 * @param r REBOUND simulation to operate on
 * @param node is the pointer to a node cell
 * @param pt is the index of a particle.
 * @param parent is the pointer to the parent cell of node. if node is a root, then parent
 * is set to be NULL.
 * @param o is the index of the octant of the node which particles[pt] belongs to.
 */
static struct reb_treecell *reb_tree_add_particle_to_cell(struct reb_simulation* const r, struct reb_treecell *node, int pt, struct reb_treecell *parent, int o);

void reb_tree_add_particle_to_tree(struct reb_simulation* const r, int pt){
    if (r->tree_root==NULL){
        r->tree_root = calloc(r->N_root_x*r->N_root_y*r->N_root_z,sizeof(struct reb_treecell*));
    }
    struct reb_particle p = r->particles[pt];
    if (!isfinite(p.x) || !isfinite(p.y) || !isfinite(p.z)){
        reb_simulation_error(r, "Particle has non-finite coordinates. Cannot add to tree.");
        return;
    } 
    int rootbox = reb_get_rootbox_for_particle(r, p);
#ifdef MPI
    // Do not add particles that do not belong to this tree (avoid removing active particles)
    int N_root_per_node = r->N_root/r->mpi_num;
    int proc_id = rootbox/N_root_per_node;
    if (proc_id!=r->mpi_id) return;
#endif 	// MPI
    r->tree_root[rootbox] = reb_tree_add_particle_to_cell(r, r->tree_root[rootbox],pt,NULL,0);
}

static struct reb_treecell *reb_tree_add_particle_to_cell(struct reb_simulation* const r, struct reb_treecell *node, int pt, struct reb_treecell *parent, int o){
<<<<<<< HEAD
	struct reb_particle* const particles = r->particles;
	// Initialize a new node
	if (node == NULL) {  
		node = calloc(1, sizeof(struct reb_treecell));
		struct reb_particle p = particles[pt];
		if (parent == NULL){ // The new node is a root
            const struct reb_vec3d boxsize = r->boxsize;
	        const double OMEGA = r->ri_sei.OMEGA;
		    const double q = r->ri_sei.Q_NL; // Nonlinearity parameter, 0 < q < 1
		    const double Lx_t = r->Lx_t;
			const double Rx_t = r->Rx_t;

			node->w = Rx_t;
            node->l = r->root_size;
			int i = ((int)floor((p.x + Lx_t/2.)/Rx_t))%r->N_root_x;
			int j = ((int)floor((p.y + r->boxsize.y/2.)/r->root_size))%r->N_root_y;
			int k = ((int)floor((p.z + r->boxsize.z/2.)/r->root_size))%r->N_root_z;
			
            node->x = -Lx_t/2.+Rx_t*(0.5+(double)i);
			node->y = -r->boxsize.y/2.+r->root_size*(0.5+(double)j);
			node->z = -r->boxsize.z/2.+r->root_size*(0.5+(double)k);
		}else{ // The new node is a normal node
			node->w 	= parent->w/2.;
            node->l     = parent->l/2.;
			node->x 	= parent->x + node->w/2.*((o>>0)%2==0?1.:-1);
			node->y 	= parent->y + node->l/2.*((o>>1)%2==0?1.:-1);
			node->z 	= parent->z + node->l/2.*((o>>2)%2==0?1.:-1);
		}
		node->pt = pt; 
		particles[pt].c = node;
		for (int i=0; i<8; i++){
			node->oct[i] = NULL;
		}
		return node;
	}
	// In a existing node
	if (node->pt >= 0) { // It's a leaf node
		int o1 = reb_reb_tree_get_octant_for_particle_in_cell(particles[node->pt], node);
		int o2 = reb_reb_tree_get_octant_for_particle_in_cell(particles[pt], node);
=======
    struct reb_particle* const particles = r->particles;
    // Initialize a new node
    if (node == NULL) {  
        node = calloc(1, sizeof(struct reb_treecell));
        struct reb_particle p = particles[pt];
        if (parent == NULL){ // The new node is a root
            node->w = r->root_size;
            int i = ((int)floor((p.x + r->boxsize.x/2.)/r->root_size))%r->N_root_x;
            int j = ((int)floor((p.y + r->boxsize.y/2.)/r->root_size))%r->N_root_y;
            int k = ((int)floor((p.z + r->boxsize.z/2.)/r->root_size))%r->N_root_z;
            node->x = -r->boxsize.x/2.+r->root_size*(0.5+(double)i);
            node->y = -r->boxsize.y/2.+r->root_size*(0.5+(double)j);
            node->z = -r->boxsize.z/2.+r->root_size*(0.5+(double)k);
        }else{ // The new node is a normal node
            node->w 	= parent->w/2.;
            node->x 	= parent->x + node->w/2.*((o>>0)%2==0?1.:-1);
            node->y 	= parent->y + node->w/2.*((o>>1)%2==0?1.:-1);
            node->z 	= parent->z + node->w/2.*((o>>2)%2==0?1.:-1);
        }
        for (int i=0; i<8; i++){
            node->oct[i] = NULL;
        }
        if (node->w<=0.0){
            reb_simulation_error(r, "Tree cell has size zero.");
            free(node);
            return NULL;
        }
        node->pt = pt; 
        particles[pt].c = node;
        return node;
    }
    // In a existing node
    if (node->pt >= 0) { // It's a leaf node
        int o1 = reb_reb_tree_get_octant_for_particle_in_cell(particles[node->pt], node);
        int o2 = reb_reb_tree_get_octant_for_particle_in_cell(particles[pt], node);
>>>>>>> 35f83c8c
        if (o1==o2){ // If they fall in the same octant, check if they have same coordinates to avoid infinite recursion
            if (particles[pt].x == particles[node->pt].x && particles[pt].y == particles[node->pt].y && particles[pt].z == particles[node->pt].z){
                reb_simulation_error(r, "Cannot add two particles with the same coordinates to the tree.");
                return node;
            }
        }
        node->oct[o1] = reb_tree_add_particle_to_cell(r, node->oct[o1], node->pt, node, o1); 
        node->oct[o2] = reb_tree_add_particle_to_cell(r, node->oct[o2], pt, node, o2);
        node->pt = -2;
    }else{ // It's not a leaf
        node->pt--;
        int o = reb_reb_tree_get_octant_for_particle_in_cell(particles[pt], node);
        node->oct[o] = reb_tree_add_particle_to_cell(r, node->oct[o], pt, node, o);
    }
    return node;
}

static int reb_reb_tree_get_octant_for_particle_in_cell(const struct reb_particle p, struct reb_treecell *node){
    int octant = 0;
    if (p.x < node->x) octant+=1;
    if (p.y < node->y) octant+=2;
    if (p.z < node->z) octant+=4;
    return octant;
}

/**
 * @brief The function tests whether the particle is still within the cubic cell box. If the particle has moved outside the box, it returns 0. Otherwise, it returns 1. 
 *
 * @param r REBOUND simulation to operate on
 * @param node is the pointer to a node cell
 * @return 0 is particle is not in cell, 1 if it is.
 */
static int reb_tree_particle_is_inside_cell(const struct reb_simulation* const r, struct reb_treecell *node){
<<<<<<< HEAD
	if (fabs(r->particles[node->pt].x-node->x) > node->w/2. || 
		fabs(r->particles[node->pt].y-node->y) > node->l/2. || 
		fabs(r->particles[node->pt].z-node->z) > node->l/2. || 
        isnan(r->particles[node->pt].y)) {
		return 0;
	}
	return 1;
}

/**
  * @brief The function is called to walk through the whole tree to update its structure and node->pt at the end of each time step.
  *
  * @param r REBOUND simulation to operate on
  * @param node is the pointer to a node cell
  */
static struct reb_treecell *reb_simulation_update_tree_cell(struct reb_simulation* const r, struct reb_treecell *node, struct reb_treecell *parent){
	int test = -1; /**< A temporary int variable is used to store the index of an octant when it needs to be freed. */
	if (node == NULL) {
		return NULL;
	}
	// Non-leaf nodes	
	if (node->pt < 0) {
		for (int o=0; o<8; o++) {
			node->oct[o] = reb_simulation_update_tree_cell(r, node->oct[o], node);
		}
		node->pt = 0;
		for (int o=0; o<8; o++) {
			struct reb_treecell *d = node->oct[o];
			if (d != NULL) {
				// Update node->pt
				if (d->pt >= 0) {	// The child is a leaf
					node->pt--;
					test = o;
				}else{				// The child cell contains several particles
					node->pt += d->pt;
				}
			}		
		}
		// Check if the node requires derefinement.
		if (node->pt == 0) {	// The node is empty.
			free(node);
			return NULL;
		} else if (node->pt == -1) { // The node becomes a leaf.
			node->pt = node->oct[test]->pt;
			r->particles[node->pt].c = node;
			free(node->oct[test]);
			node->oct[test]=NULL;
			return node;
		}
		return node;
	} 
	// Leaf nodes
	if (reb_tree_particle_is_inside_cell(r, node) == 0) {
=======
    if (fabs(r->particles[node->pt].x-node->x) > node->w/2. || 
            fabs(r->particles[node->pt].y-node->y) > node->w/2. || 
            fabs(r->particles[node->pt].z-node->z) > node->w/2. || 
            isnan(r->particles[node->pt].y)) {
        return 0;
    }
    return 1;
}

/**
 * @brief The function is called to walk through the whole tree to update its structure and node->pt at the end of each time step.
 *
 * @param r REBOUND simulation to operate on
 * @param node is the pointer to a node cell
 */
static struct reb_treecell *reb_simulation_update_tree_cell(struct reb_simulation* const r, struct reb_treecell *node){
    int test = -1; /**< A temporary int variable is used to store the index of an octant when it needs to be freed. */
    if (node == NULL) {
        return NULL;
    }
    // Non-leaf nodes	
    if (node->pt < 0) {
        for (int o=0; o<8; o++) {
            node->oct[o] = reb_simulation_update_tree_cell(r, node->oct[o]);
        }
        node->pt = 0;
        for (int o=0; o<8; o++) {
            struct reb_treecell *d = node->oct[o];
            if (d != NULL) {
                // Update node->pt
                if (d->pt >= 0) {	// The child is a leaf
                    node->pt--;
                    test = o;
                }else{				// The child cell contains several particles
                    node->pt += d->pt;
                }
            }		
        }
        // Check if the node requires derefinement.
        if (node->pt == 0) {	// The node is empty.
            free(node);
            return NULL;
        } else if (node->pt == -1) { // The node becomes a leaf.
            node->pt = node->oct[test]->pt;
            r->particles[node->pt].c = node;
            free(node->oct[test]);
            node->oct[test]=NULL;
            return node;
        }
        return node;
    } 
    // Leaf nodes
    if (reb_tree_particle_is_inside_cell(r, node) == 0) {
>>>>>>> 35f83c8c
        int oldpos = node->pt;
        struct reb_particle reinsertme = r->particles[oldpos];
        if (r->N){ // Check if there remains any particle in the simulation 
            (r->N)--;
            r->particles[oldpos] = r->particles[r->N];
            r->particles[oldpos].c->pt = oldpos;
            if (!isnan(reinsertme.y)){ // Do not reinsert if flagged for removal
                reb_simulation_add(r, reinsertme);
            }
        }
        free(node);
        return NULL; 
    } else {
        r->particles[node->pt].c = node;
        return node;
    }
}

/**
 * @brief The function calculates the total mass and center of mass of a node. When QUADRUPOLE is defined, it also calculates the mass quadrupole tensor for all non-leaf nodes.
 */
static void reb_simulation_update_tree_gravity_data_in_cell(const struct reb_simulation* const r, struct reb_treecell *node){
#ifdef QUADRUPOLE
    node->mxx = 0;
    node->mxy = 0;
    node->mxz = 0;
    node->myy = 0;
    node->myz = 0;
    node->mzz = 0;
#endif // QUADRUPOLE
    if (node->pt < 0) {
        // Non-leaf nodes	
        node->m  = 0;
        node->mx = 0;
        node->my = 0;
        node->mz = 0;
        for (int o=0; o<8; o++) {
            struct reb_treecell* d = node->oct[o];
            if (d!=NULL){
                reb_simulation_update_tree_gravity_data_in_cell(r, d);
                // Calculate the total mass and the center of mass
                double d_m = d->m;
                node->mx += d->mx*d_m;
                node->my += d->my*d_m;
                node->mz += d->mz*d_m;
                node->m  += d_m;
            }
        }
        double m_tot = node->m;
        if (m_tot>0){
            node->mx /= m_tot;
            node->my /= m_tot;
            node->mz /= m_tot;
        }
#ifdef QUADRUPOLE
        for (int o=0; o<8; o++) {
            struct reb_treecell* d = node->oct[o];
            if (d!=NULL){
                // Ref: Hernquist, L., 1987, APJS
                double d_m = d->m;
                double qx  = d->mx - node->mx;
                double qy  = d->my - node->my;
                double qz  = d->mz - node->mz;
                double qr2 = qx*qx + qy*qy + qz*qz;
                node->mxx += d->mxx + d_m*(3.*qx*qx - qr2);
                node->mxy += d->mxy + d_m*3.*qx*qy;
                node->mxz += d->mxz + d_m*3.*qx*qz;
                node->myy += d->myy + d_m*(3.*qy*qy - qr2);
                node->myz += d->myz + d_m*3.*qy*qz;
            }
        }
        node->mzz = -node->mxx -node->myy;
#endif // QUADRUPOLE
    }else{ 
        // Leaf nodes
        struct reb_particle p = r->particles[node->pt];
        node->m = p.m;
        node->mx = p.x;
        node->my = p.y;
        node->mz = p.z;
    }
}

void reb_simulation_update_tree_gravity_data(struct reb_simulation* const r){
    for(int i=0;i<r->N_root;i++){
#ifdef MPI
        if (reb_communication_mpi_rootbox_is_local(r, i)==1){
#endif // MPI
            if (r->tree_root[i]!=NULL){
                reb_simulation_update_tree_gravity_data_in_cell(r, r->tree_root[i]);
            }
#ifdef MPI
        }
#endif // MPI
    }
}

<<<<<<< HEAD
struct reb_treecell* reb_simulation_update_tree_size(struct reb_simulation* const r, struct reb_treecell* node, struct reb_treecell* parent) {
	if (node == NULL) return NULL;
	
	const double Lx_t = r->Lx_t;
	const double Rx_t = r->Rx_t;
	int num_rootboxes = r->N_root_x*r->N_root_y*r->N_root_z;
	if (parent != NULL) {
		node->w = parent->w/2;
		//change center of octant depending on which octant the particle is in
		if (node->x > parent->x) {
			node->x = parent->x + node->w/2;
		} else {
			node->x = parent->x - node->w/2;
		}
	} else {
		for (int n = 0; n < num_rootboxes; n++) {    
			if (node == r->tree_root[n] && r->tree_root[n]->w != Rx_t) {
				node->w = Rx_t;
				int i = ((int)floor((node->x + Lx_t/2.)/Rx_t))%r->N_root_x;
				node->x = -Lx_t/2.+Rx_t*(0.5+(double)i);
			}
		}
	}
	if (node->pt < 0) {
		for (int o = 0; o < 8; o++) {
			node->oct[o] = reb_simulation_update_tree_size(r, node->oct[o], node);
		}
	}
	return node;
}

void reb_simulation_update_tree(struct reb_simulation* const r) {
	if (r->tree_root==NULL){
		r->tree_root = calloc(r->N_root_x*r->N_root_y*r->N_root_z,sizeof(struct reb_treecell*));
	}
=======
void reb_simulation_update_tree(struct reb_simulation* const r){
    if (r->tree_root==NULL){
        r->tree_root = calloc(r->N_root_x*r->N_root_y*r->N_root_z,sizeof(struct reb_treecell*));
    }
    for(int i=0;i<r->N_root;i++){
>>>>>>> 35f83c8c

	if (r->boundary == REB_BOUNDARY_SHEAR_E) {
		for(int i = 0; i < r->N_root; i++) {
			r->tree_root[i] = reb_simulation_update_tree_size(r, r->tree_root[i], NULL);
		}
	}
	for(int i=0;i<r->N_root;i++){
#ifdef MPI
        if (reb_communication_mpi_rootbox_is_local(r, i)==1){
#endif // MPI
<<<<<<< HEAD
			r->tree_root[i] = reb_simulation_update_tree_cell(r, r->tree_root[i], NULL);
=======
            r->tree_root[i] = reb_simulation_update_tree_cell(r, r->tree_root[i]);
>>>>>>> 35f83c8c
#ifdef MPI
        }
#endif // MPI
    }
    r->tree_needs_update= 0;
}
static void reb_tree_delete_cell(struct reb_treecell* node){
    if (node==NULL){
        return;
    }
    if (node->remote==1){
        return;
    }
    for (int o=0; o<8; o++) {
        reb_tree_delete_cell(node->oct[o]);
    }
    free(node);
}

void reb_tree_delete(struct reb_simulation* const r){
    if (r->tree_root!=NULL){
        for(int i=0;i<r->N_root;i++){
            reb_tree_delete_cell(r->tree_root[i]);
        }
        free(r->tree_root);
        r->tree_root = NULL;
    }
}



#ifdef MPI
/**
 * @brief The function returns the index of the root which contains the cell.
 *
 * @param node is a pointer to a node cell.
 */
int reb_particles_get_rootbox_for_node(struct reb_simulation* const r, struct reb_treecell* node){
    int i = ((int)floor((node->x + r->boxsize.x/2.)/r->root_size)+r->N_root_x)%r->N_root_x;
    int j = ((int)floor((node->y + r->boxsize.y/2.)/r->root_size)+r->N_root_y)%r->N_root_y;
    int k = ((int)floor((node->z + r->boxsize.z/2.)/r->root_size)+r->N_root_z)%r->N_root_z;
    int index = (k*r->N_root_y+j)*r->N_root_x+i;
    return index;
}

/**
 * @brief The function returns the octant index of a child cell within a parent cell.
 *
 * @param nnode is a pointer to a child cell of the cell which node points to.
 * @param node is a pointer to a node cell.
 */
int reb_reb_tree_get_octant_for_cell_in_cell(struct reb_treecell* nnode, struct reb_treecell *node){
    int octant = 0;
    if (nnode->x < node->x) octant+=1;
    if (nnode->y < node->y) octant+=2;
    if (nnode->z < node->z) octant+=4;
    return octant;
}

/**
 * @brief Needs more comments!
 *
 * @param nnode is a pointer to a child cell of the cell which node points to.
 * @param node is a pointer to a node cell.
 */
void reb_tree_add_essential_node_to_node(struct reb_treecell* nnode, struct reb_treecell* node){
    int o = reb_reb_tree_get_octant_for_cell_in_cell(nnode, node);
    if (node->oct[o]==NULL){
        node->oct[o] = nnode;
    }else{
        reb_tree_add_essential_node_to_node(nnode, node->oct[o]);
    }
}

void reb_tree_add_essential_node(struct reb_simulation* const r, struct reb_treecell* node){
    node->remote = 1;
    // Add essential node to appropriate parent.
    for (int o=0;o<8;o++){
        node->oct[o] = NULL;	
    }
    int index = reb_particles_get_rootbox_for_node(r, node);
    if (r->tree_root[index]==NULL){
        r->tree_root[index] = node;
    }else{
        reb_tree_add_essential_node_to_node(node, r->tree_root[index]);
    }
}
void reb_tree_prepare_essential_tree_for_gravity(struct reb_simulation* const r){
    for(int i=0;i<r->N_root;i++){
        if (reb_communication_mpi_rootbox_is_local(r, i)==1){
            reb_communication_mpi_prepare_essential_tree_for_gravity(r, r->tree_root[i]);
        }else{
            // Delete essential tree reference. 
            // Tree itself is saved in tree_essential_recv[][] and
            // will be overwritten the next timestep.
            r->tree_root[i] = NULL;
        }
    }
}
void reb_tree_prepare_essential_tree_for_collisions(struct reb_simulation* const r){
    for(int i=0;i<r->N_root;i++){
        if (reb_communication_mpi_rootbox_is_local(r, i)==1){
            reb_communication_mpi_prepare_essential_tree_for_collisions(r, r->tree_root[i]);
        }else{
            // Delete essential tree reference. 
            // Tree itself is saved in tree_essential_recv[][] and
            // will be overwritten the next timestep.
            r->tree_root[i] = NULL;
        }
    }
}
#endif // MPI
<|MERGE_RESOLUTION|>--- conflicted
+++ resolved
@@ -80,7 +80,6 @@
 }
 
 static struct reb_treecell *reb_tree_add_particle_to_cell(struct reb_simulation* const r, struct reb_treecell *node, int pt, struct reb_treecell *parent, int o){
-<<<<<<< HEAD
 	struct reb_particle* const particles = r->particles;
 	// Initialize a new node
 	if (node == NULL) {  
@@ -120,43 +119,6 @@
 	if (node->pt >= 0) { // It's a leaf node
 		int o1 = reb_reb_tree_get_octant_for_particle_in_cell(particles[node->pt], node);
 		int o2 = reb_reb_tree_get_octant_for_particle_in_cell(particles[pt], node);
-=======
-    struct reb_particle* const particles = r->particles;
-    // Initialize a new node
-    if (node == NULL) {  
-        node = calloc(1, sizeof(struct reb_treecell));
-        struct reb_particle p = particles[pt];
-        if (parent == NULL){ // The new node is a root
-            node->w = r->root_size;
-            int i = ((int)floor((p.x + r->boxsize.x/2.)/r->root_size))%r->N_root_x;
-            int j = ((int)floor((p.y + r->boxsize.y/2.)/r->root_size))%r->N_root_y;
-            int k = ((int)floor((p.z + r->boxsize.z/2.)/r->root_size))%r->N_root_z;
-            node->x = -r->boxsize.x/2.+r->root_size*(0.5+(double)i);
-            node->y = -r->boxsize.y/2.+r->root_size*(0.5+(double)j);
-            node->z = -r->boxsize.z/2.+r->root_size*(0.5+(double)k);
-        }else{ // The new node is a normal node
-            node->w 	= parent->w/2.;
-            node->x 	= parent->x + node->w/2.*((o>>0)%2==0?1.:-1);
-            node->y 	= parent->y + node->w/2.*((o>>1)%2==0?1.:-1);
-            node->z 	= parent->z + node->w/2.*((o>>2)%2==0?1.:-1);
-        }
-        for (int i=0; i<8; i++){
-            node->oct[i] = NULL;
-        }
-        if (node->w<=0.0){
-            reb_simulation_error(r, "Tree cell has size zero.");
-            free(node);
-            return NULL;
-        }
-        node->pt = pt; 
-        particles[pt].c = node;
-        return node;
-    }
-    // In a existing node
-    if (node->pt >= 0) { // It's a leaf node
-        int o1 = reb_reb_tree_get_octant_for_particle_in_cell(particles[node->pt], node);
-        int o2 = reb_reb_tree_get_octant_for_particle_in_cell(particles[pt], node);
->>>>>>> 35f83c8c
         if (o1==o2){ // If they fall in the same octant, check if they have same coordinates to avoid infinite recursion
             if (particles[pt].x == particles[node->pt].x && particles[pt].y == particles[node->pt].y && particles[pt].z == particles[node->pt].z){
                 reb_simulation_error(r, "Cannot add two particles with the same coordinates to the tree.");
@@ -190,7 +152,6 @@
  * @return 0 is particle is not in cell, 1 if it is.
  */
 static int reb_tree_particle_is_inside_cell(const struct reb_simulation* const r, struct reb_treecell *node){
-<<<<<<< HEAD
 	if (fabs(r->particles[node->pt].x-node->x) > node->w/2. || 
 		fabs(r->particles[node->pt].y-node->y) > node->l/2. || 
 		fabs(r->particles[node->pt].z-node->z) > node->l/2. || 
@@ -244,61 +205,6 @@
 	} 
 	// Leaf nodes
 	if (reb_tree_particle_is_inside_cell(r, node) == 0) {
-=======
-    if (fabs(r->particles[node->pt].x-node->x) > node->w/2. || 
-            fabs(r->particles[node->pt].y-node->y) > node->w/2. || 
-            fabs(r->particles[node->pt].z-node->z) > node->w/2. || 
-            isnan(r->particles[node->pt].y)) {
-        return 0;
-    }
-    return 1;
-}
-
-/**
- * @brief The function is called to walk through the whole tree to update its structure and node->pt at the end of each time step.
- *
- * @param r REBOUND simulation to operate on
- * @param node is the pointer to a node cell
- */
-static struct reb_treecell *reb_simulation_update_tree_cell(struct reb_simulation* const r, struct reb_treecell *node){
-    int test = -1; /**< A temporary int variable is used to store the index of an octant when it needs to be freed. */
-    if (node == NULL) {
-        return NULL;
-    }
-    // Non-leaf nodes	
-    if (node->pt < 0) {
-        for (int o=0; o<8; o++) {
-            node->oct[o] = reb_simulation_update_tree_cell(r, node->oct[o]);
-        }
-        node->pt = 0;
-        for (int o=0; o<8; o++) {
-            struct reb_treecell *d = node->oct[o];
-            if (d != NULL) {
-                // Update node->pt
-                if (d->pt >= 0) {	// The child is a leaf
-                    node->pt--;
-                    test = o;
-                }else{				// The child cell contains several particles
-                    node->pt += d->pt;
-                }
-            }		
-        }
-        // Check if the node requires derefinement.
-        if (node->pt == 0) {	// The node is empty.
-            free(node);
-            return NULL;
-        } else if (node->pt == -1) { // The node becomes a leaf.
-            node->pt = node->oct[test]->pt;
-            r->particles[node->pt].c = node;
-            free(node->oct[test]);
-            node->oct[test]=NULL;
-            return node;
-        }
-        return node;
-    } 
-    // Leaf nodes
-    if (reb_tree_particle_is_inside_cell(r, node) == 0) {
->>>>>>> 35f83c8c
         int oldpos = node->pt;
         struct reb_particle reinsertme = r->particles[oldpos];
         if (r->N){ // Check if there remains any particle in the simulation 
@@ -396,7 +302,6 @@
     }
 }
 
-<<<<<<< HEAD
 struct reb_treecell* reb_simulation_update_tree_size(struct reb_simulation* const r, struct reb_treecell* node, struct reb_treecell* parent) {
 	if (node == NULL) return NULL;
 	
@@ -432,13 +337,6 @@
 	if (r->tree_root==NULL){
 		r->tree_root = calloc(r->N_root_x*r->N_root_y*r->N_root_z,sizeof(struct reb_treecell*));
 	}
-=======
-void reb_simulation_update_tree(struct reb_simulation* const r){
-    if (r->tree_root==NULL){
-        r->tree_root = calloc(r->N_root_x*r->N_root_y*r->N_root_z,sizeof(struct reb_treecell*));
-    }
-    for(int i=0;i<r->N_root;i++){
->>>>>>> 35f83c8c
 
 	if (r->boundary == REB_BOUNDARY_SHEAR_E) {
 		for(int i = 0; i < r->N_root; i++) {
@@ -449,11 +347,7 @@
 #ifdef MPI
         if (reb_communication_mpi_rootbox_is_local(r, i)==1){
 #endif // MPI
-<<<<<<< HEAD
 			r->tree_root[i] = reb_simulation_update_tree_cell(r, r->tree_root[i], NULL);
-=======
-            r->tree_root[i] = reb_simulation_update_tree_cell(r, r->tree_root[i]);
->>>>>>> 35f83c8c
 #ifdef MPI
         }
 #endif // MPI
