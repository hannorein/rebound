/**
 * @file    integrator_ias15.c
 * @brief   IAS15 integrator.
 * @author  Hanno Rein <hanno@hanno-rein.de>
 * @details This file implements the IAS15 integration scheme.
 * IAS stands for Integrator with Adaptive Step-size control, 15th
 * order. This scheme is a fifteenth order integrator well suited for
 * high accuracy orbit integration with non-conservative forces.
 * For more details see Rein & Spiegel 2014. Also see Everhart, 1985,
 * ASSL Vol. 115, IAU Colloq. 83, Dynamics of Comets, Their Origin
 * and Evolution, 185 for the original implementation by Everhart.
 * Part of this code is based a function from the ORSE package.
 * See orsa.sourceforge.net for more details on their implementation.
 *
 *
 * @section     LICENSE
 * Copyright (c) 2011-2012 Hanno Rein, Dave Spiegel.
 * Copyright (c) 2002-2004 Pasquale Tricarico.
 *
 * This file is part of rebound.
 *
 * rebound is free software: you can redistribute it and/or modify
 * it under the terms of the GNU General Public License as published by
 * the Free Software Foundation, either version 3 of the License, or
 * (at your option) any later version.
 *
 * rebound is distributed in the hope that it will be useful,
 * but WITHOUT ANY WARRANTY; without even the implied warranty of
 * MERCHANTABILITY or FITNESS FOR A PARTICULAR PURPOSE.  See the
 * GNU General Public License for more details.
 *
 * You should have received a copy of the GNU General Public License
 * along with rebound.  If not, see <http://www.gnu.org/licenses/>.
 *
 */

#include <stdio.h>
#include <stdlib.h>
#include <unistd.h>
#include <math.h>
#include <time.h>
#include <string.h>
// Uncomment the following line to generate numerical constants with extended precision.
//#define GENERATE_CONSTANTS
#ifdef GENERATE_CONSTANTS
#include <gmp.h>
void integrator_generate_constants(void);
#endif // GENERATE_CONSTANTS
#include "rebound.h"
#include "particle.h"
#include "gravity.h"
#include "tools.h"
#include "integrator.h"
#include "integrator_ias15.h"

/**
 * @brief Struct containing pointers to intermediate values
 */
struct reb_dpconst7 {
    double* const restrict p0;  ///< Temporary values at intermediate step 0
    double* const restrict p1;  ///< Temporary values at intermediate step 1
    double* const restrict p2;  ///< Temporary values at intermediate step 2
    double* const restrict p3;  ///< Temporary values at intermediate step 3
    double* const restrict p4;  ///< Temporary values at intermediate step 4
    double* const restrict p5;  ///< Temporary values at intermediate step 5
    double* const restrict p6;  ///< Temporary values at intermediate step 6
};

// Helper functions for resetting the b and e coefficients
static void copybuffers(const struct reb_dpconst7 _a, const struct reb_dpconst7 _b, int N3);
static void predict_next_step(double ratio, int N3,  const struct reb_dpconst7 _e, const struct reb_dpconst7 _b, const struct reb_dpconst7 e, const struct reb_dpconst7 b);


/////////////////////////
//   Constants

static const double safety_factor           = 0.25; /**< Maximum increase/deacrease of consecutve timesteps. */

// Gauss Radau spacings
static const double h[8]    = { 0.0, 0.0562625605369221464656521910318, 0.180240691736892364987579942780, 0.352624717113169637373907769648, 0.547153626330555383001448554766, 0.734210177215410531523210605558, 0.885320946839095768090359771030, 0.977520613561287501891174488626};
// Other constants
static const double rr[28] = {0.0562625605369221464656522, 0.1802406917368923649875799, 0.1239781311999702185219278, 0.3526247171131696373739078, 0.2963621565762474909082556, 0.1723840253762772723863278, 0.5471536263305553830014486, 0.4908910657936332365357964, 0.3669129345936630180138686, 0.1945289092173857456275408, 0.7342101772154105315232106, 0.6779476166784883850575584, 0.5539694854785181665356307, 0.3815854601022408941493028, 0.1870565508848551485217621, 0.8853209468390957680903598, 0.8290583863021736216247076, 0.7050802551022034031027798, 0.5326962297259261307164520, 0.3381673205085403850889112, 0.1511107696236852365671492, 0.9775206135612875018911745, 0.9212580530243653554255223, 0.7972799218243951369035945, 0.6248958964481178645172667, 0.4303669872307321188897259, 0.2433104363458769703679639, 0.0921996667221917338008147};
static const double c[21] = {-0.0562625605369221464656522, 0.0101408028300636299864818, -0.2365032522738145114532321, -0.0035758977292516175949345, 0.0935376952594620658957485, -0.5891279693869841488271399, 0.0019565654099472210769006, -0.0547553868890686864408084, 0.4158812000823068616886219, -1.1362815957175395318285885, -0.0014365302363708915424460, 0.0421585277212687077072973, -0.3600995965020568122897665, 1.2501507118406910258505441, -1.8704917729329500633517991, 0.0012717903090268677492943, -0.0387603579159067703699046, 0.3609622434528459832253398, -1.4668842084004269643701553, 2.9061362593084293014237913, -2.7558127197720458314421588};
static const double d[21] = {0.0562625605369221464656522, 0.0031654757181708292499905, 0.2365032522738145114532321, 0.0001780977692217433881125, 0.0457929855060279188954539, 0.5891279693869841488271399, 0.0000100202365223291272096, 0.0084318571535257015445000, 0.2535340690545692665214616, 1.1362815957175395318285885, 0.0000005637641639318207610, 0.0015297840025004658189490, 0.0978342365324440053653648, 0.8752546646840910912297246, 1.8704917729329500633517991, 0.0000000317188154017613665, 0.0002762930909826476593130, 0.0360285539837364596003871, 0.5767330002770787313544596, 2.2485887607691597933926895, 2.7558127197720458314421588};


// Weights for integration of a first order differential equation (Note: interval length = 2)
static const double w[8] = {0.03125, 0.185358154802979278540728972807180754479812609, 0.304130620646785128975743291458180383736715043, 0.376517545389118556572129261157225608762708603, 0.391572167452493593082499533303669362149363727, 0.347014795634501068709955597003528601733139176, 0.249647901329864963257869294715235590174262844, 0.114508814744257199342353731044292225247093225};

// Machine independent implementation of pow(*,1./7.)
static double sqrt7(double a){
    double x = 1.;
    for (int k=0; k<20;k++){  // A smaller number should be ok too.
        double x6 = x*x*x*x*x*x;
        x += (a/x6-x)/7.;
    }
    return x;
}

static void free_dp7(struct reb_dp7* dp7){
    free(dp7->p0);
    free(dp7->p1);
    free(dp7->p2);
    free(dp7->p3);
    free(dp7->p4);
    free(dp7->p5);
    free(dp7->p6);
    dp7->p0 = NULL;
    dp7->p1 = NULL;
    dp7->p2 = NULL;
    dp7->p3 = NULL;
    dp7->p4 = NULL;
    dp7->p5 = NULL;
    dp7->p6 = NULL;
}
static void clear_dp7(struct reb_dp7* const dp7, const int N3){
    for (int k=0;k<N3;k++){
        dp7->p0[k] = 0.;
        dp7->p1[k] = 0.;
        dp7->p2[k] = 0.;
        dp7->p3[k] = 0.;
        dp7->p4[k] = 0.;
        dp7->p5[k] = 0.;
        dp7->p6[k] = 0.;
    }
}
static void realloc_dp7(struct reb_dp7* const dp7, const int N3){
    dp7->p0 = realloc(dp7->p0,sizeof(double)*N3);
    dp7->p1 = realloc(dp7->p1,sizeof(double)*N3);
    dp7->p2 = realloc(dp7->p2,sizeof(double)*N3);
    dp7->p3 = realloc(dp7->p3,sizeof(double)*N3);
    dp7->p4 = realloc(dp7->p4,sizeof(double)*N3);
    dp7->p5 = realloc(dp7->p5,sizeof(double)*N3);
    dp7->p6 = realloc(dp7->p6,sizeof(double)*N3);
    clear_dp7(dp7,N3);
}

static struct reb_dpconst7 dpcast(struct reb_dp7 dp){
    struct reb_dpconst7 dpc = {
        .p0 = dp.p0,
        .p1 = dp.p1,
        .p2 = dp.p2,
        .p3 = dp.p3,
        .p4 = dp.p4,
        .p5 = dp.p5,
        .p6 = dp.p6,
    };
    return dpc;
}

static inline void add_cs(double* p, double* csp, double inp){
    const double y = inp - *csp;
    const double t = *p + y;
    *csp = (t - *p) - y;
    *p = t;
}

void reb_integrator_ias15_alloc(struct reb_simulation* r){
    unsigned int N3;
    if (r->integrator==REB_INTEGRATOR_MERCURIUS){
        N3 = 3*r->ri_mercurius.encounterN;// mercurius close encounter
    }else{
        N3 = 3*r->N;
    }
    if (N3 > r->ri_ias15.allocated_N) {
        realloc_dp7(&(r->ri_ias15.g),N3);
        realloc_dp7(&(r->ri_ias15.b),N3);
        realloc_dp7(&(r->ri_ias15.csb),N3);
        realloc_dp7(&(r->ri_ias15.e),N3);
        realloc_dp7(&(r->ri_ias15.br),N3);
        realloc_dp7(&(r->ri_ias15.er),N3);
        r->ri_ias15.at = realloc(r->ri_ias15.at,sizeof(double)*N3);
        r->ri_ias15.x0 = realloc(r->ri_ias15.x0,sizeof(double)*N3);
        r->ri_ias15.v0 = realloc(r->ri_ias15.v0,sizeof(double)*N3);
        r->ri_ias15.a0 = realloc(r->ri_ias15.a0,sizeof(double)*N3);
        r->ri_ias15.csx= realloc(r->ri_ias15.csx,sizeof(double)*N3);
        r->ri_ias15.csv= realloc(r->ri_ias15.csv,sizeof(double)*N3);
        r->ri_ias15.csa0 = realloc(r->ri_ias15.csa0,sizeof(double)*N3);
<<<<<<< HEAD
        double* restrict const csx = r->ri_ias15.csx;
        double* restrict const csv = r->ri_ias15.csv;
        for (int i=0;i<N3;i++){
=======
        double* restrict const csx = r->ri_ias15.csx; 
        double* restrict const csv = r->ri_ias15.csv; 
        for (unsigned int i=0;i<N3;i++){
>>>>>>> 9074ee8b
            // Kill compensated summation coefficients
            csx[i] = 0;
            csv[i] = 0;
        }
        r->ri_ias15.allocated_N = N3;
    }
    if (N3/3 > r->ri_ias15.map_allocated_N){
        r->ri_ias15.map = realloc(r->ri_ias15.map,sizeof(int)*(N3/3));
        for (unsigned int i=0;i<N3/3;i++){
            r->ri_ias15.map[i] = i;
        }
        r->ri_ias15.map_allocated_N = N3/3;
    }

}

// Does the actual timestep.
static int reb_integrator_ias15_step(struct reb_simulation* r) {
    reb_integrator_ias15_alloc(r);

    struct reb_particle* const particles = r->particles;
    int N;
    int* map; // this map allow for integrating only a selection of particles
    if (r->integrator==REB_INTEGRATOR_MERCURIUS){// mercurius close encounter
        N = r->ri_mercurius.encounterN;
        map = r->ri_mercurius.encounter_map;
        if (map==NULL){
            reb_error(r, "Cannot access MERCURIUS map from IAS15.");
            return 0;
        }
    }else{
        N = r->N;
        map = r->ri_ias15.map; // identity map
    }
    const int N3 = 3*N;

    // reb_update_acceleration(); // Not needed. Forces are already calculated in main routine.

    double* restrict const csx = r->ri_ias15.csx;
    double* restrict const csv = r->ri_ias15.csv;
    double* restrict const csa0 = r->ri_ias15.csa0;
    double* restrict const at = r->ri_ias15.at;
    double* restrict const x0 = r->ri_ias15.x0;
    double* restrict const v0 = r->ri_ias15.v0;
    double* restrict const a0 = r->ri_ias15.a0;
    struct reb_vec3d* gravity_cs = r->gravity_cs;
    const struct reb_dpconst7 g  = dpcast(r->ri_ias15.g);
    const struct reb_dpconst7 e  = dpcast(r->ri_ias15.e);
    const struct reb_dpconst7 b  = dpcast(r->ri_ias15.b);
    const struct reb_dpconst7 csb= dpcast(r->ri_ias15.csb);
    const struct reb_dpconst7 er = dpcast(r->ri_ias15.er);
    const struct reb_dpconst7 br = dpcast(r->ri_ias15.br);
    for(int k=0;k<N;k++) {
        int mk = map[k];
        x0[3*k]   = particles[mk].x;
        x0[3*k+1] = particles[mk].y;
        x0[3*k+2] = particles[mk].z;
        v0[3*k]   = particles[mk].vx;
        v0[3*k+1] = particles[mk].vy;
        v0[3*k+2] = particles[mk].vz;
        a0[3*k]   = particles[mk].ax;
        a0[3*k+1] = particles[mk].ay;
        a0[3*k+2] = particles[mk].az;
    }
    if (r->gravity==REB_GRAVITY_COMPENSATED){
        for(int k=0;k<N;k++) {
            int mk = map[k];
            csa0[3*k]   = gravity_cs[mk].x;
            csa0[3*k+1] = gravity_cs[mk].y;
            csa0[3*k+2] = gravity_cs[mk].z;
        }
    }else{
        gravity_cs = (struct reb_vec3d*)csa0; // Always 0.
        for(int k=0;k<N3;k++) {
            csa0[k]   = 0;
        }
    }
    for (int k=0;k<N3;k++){
        // Memset might be faster!
        csb.p0[k] = 0.;
        csb.p1[k] = 0.;
        csb.p2[k] = 0.;
        csb.p3[k] = 0.;
        csb.p4[k] = 0.;
        csb.p5[k] = 0.;
        csb.p6[k] = 0.;
    }

    for(int k=0;k<N3;k++) {
        g.p0[k] = b.p6[k]*d[15] + b.p5[k]*d[10] + b.p4[k]*d[6] + b.p3[k]*d[3]  + b.p2[k]*d[1]  + b.p1[k]*d[0]  + b.p0[k];
        g.p1[k] = b.p6[k]*d[16] + b.p5[k]*d[11] + b.p4[k]*d[7] + b.p3[k]*d[4]  + b.p2[k]*d[2]  + b.p1[k];
        g.p2[k] = b.p6[k]*d[17] + b.p5[k]*d[12] + b.p4[k]*d[8] + b.p3[k]*d[5]  + b.p2[k];
        g.p3[k] = b.p6[k]*d[18] + b.p5[k]*d[13] + b.p4[k]*d[9] + b.p3[k];
        g.p4[k] = b.p6[k]*d[19] + b.p5[k]*d[14] + b.p4[k];
        g.p5[k] = b.p6[k]*d[20] + b.p5[k];
        g.p6[k] = b.p6[k];
    }

    double integrator_megno_thisdt = 0.;
    double integrator_megno_thisdt_init = 0.;
    if (r->calculate_megno){
        integrator_megno_thisdt_init = w[0]* r->t * reb_tools_megno_deltad_delta(r);
    }

    double t_beginning = r->t;
    double predictor_corrector_error = 1e300;
    double predictor_corrector_error_last = 2;
    int iterations = 0;
    // Predictor corrector loop
    // Stops if one of the following conditions is satisfied:
    //   1) predictor_corrector_error better than 1e-16
    //   2) predictor_corrector_error starts to oscillate
    //   3) more than 12 iterations
    while(1){
        if(predictor_corrector_error<1e-16){
            break;
        }
        if(iterations > 2 && predictor_corrector_error_last <= predictor_corrector_error){
            break;
        }
        if (iterations>=12){
            r->ri_ias15.iterations_max_exceeded++;
            const int integrator_iterations_warning = 10;
            if (r->ri_ias15.iterations_max_exceeded==integrator_iterations_warning ){
                reb_warning(r, "At least 10 predictor corrector loops in IAS15 did not converge. This is typically an indication of the timestep being too large.");
            }
            break;                              // Quit predictor corrector loop
        }
        predictor_corrector_error_last = predictor_corrector_error;
        predictor_corrector_error = 0;
        iterations++;

        integrator_megno_thisdt = integrator_megno_thisdt_init;

        for(int n=1;n<8;n++) {                          // Loop over interval using Gauss-Radau spacings
            r->t = t_beginning + r->dt * h[n];

            // Prepare particles arrays for force calculation
            for(int i=0;i<N;i++) {                      // Predict positions at interval n using b values
                int mi = map[i];
                const int k0 = 3*i+0;
                const int k1 = 3*i+1;
                const int k2 = 3*i+2;

                double xk0;
                double xk1;
                double xk2;
                xk0 = -csx[k0] + ((((((((b.p6[k0]*7.*h[n]/9. + b.p5[k0])*3.*h[n]/4. + b.p4[k0])*5.*h[n]/7. + b.p3[k0])*2.*h[n]/3. + b.p2[k0])*3.*h[n]/5. + b.p1[k0])*h[n]/2. + b.p0[k0])*h[n]/3. + a0[k0])*r->dt*h[n]/2. + v0[k0])*r->dt*h[n];
                xk1 = -csx[k1] + ((((((((b.p6[k1]*7.*h[n]/9. + b.p5[k1])*3.*h[n]/4. + b.p4[k1])*5.*h[n]/7. + b.p3[k1])*2.*h[n]/3. + b.p2[k1])*3.*h[n]/5. + b.p1[k1])*h[n]/2. + b.p0[k1])*h[n]/3. + a0[k1])*r->dt*h[n]/2. + v0[k1])*r->dt*h[n];
                xk2 = -csx[k2] + ((((((((b.p6[k2]*7.*h[n]/9. + b.p5[k2])*3.*h[n]/4. + b.p4[k2])*5.*h[n]/7. + b.p3[k2])*2.*h[n]/3. + b.p2[k2])*3.*h[n]/5. + b.p1[k2])*h[n]/2. + b.p0[k2])*h[n]/3. + a0[k2])*r->dt*h[n]/2. + v0[k2])*r->dt*h[n];
                particles[mi].x = xk0 + x0[k0];
                particles[mi].y = xk1 + x0[k1];
                particles[mi].z = xk2 + x0[k2];
            }
            if (r->calculate_megno || (r->additional_forces && r->force_is_velocity_dependent)){
                for(int i=0;i<N;i++) {                  // Predict velocities at interval n using b values
                    int mi = map[i];
                    const int k0 = 3*i+0;
                    const int k1 = 3*i+1;
                    const int k2 = 3*i+2;

                    double vk0;
                    double vk1;
                    double vk2;
                    vk0 =  -csv[k0] + (((((((b.p6[k0]*7.*h[n]/8. + b.p5[k0])*6.*h[n]/7. + b.p4[k0])*5.*h[n]/6. + b.p3[k0])*4.*h[n]/5. + b.p2[k0])*3.*h[n]/4. + b.p1[k0])*2.*h[n]/3. + b.p0[k0])*h[n]/2. + a0[k0])*r->dt*h[n];
                    vk1 =  -csv[k1] + (((((((b.p6[k1]*7.*h[n]/8. + b.p5[k1])*6.*h[n]/7. + b.p4[k1])*5.*h[n]/6. + b.p3[k1])*4.*h[n]/5. + b.p2[k1])*3.*h[n]/4. + b.p1[k1])*2.*h[n]/3. + b.p0[k1])*h[n]/2. + a0[k1])*r->dt*h[n];
                    vk2 =  -csv[k2] + (((((((b.p6[k2]*7.*h[n]/8. + b.p5[k2])*6.*h[n]/7. + b.p4[k2])*5.*h[n]/6. + b.p3[k2])*4.*h[n]/5. + b.p2[k2])*3.*h[n]/4. + b.p1[k2])*2.*h[n]/3. + b.p0[k2])*h[n]/2. + a0[k2])*r->dt*h[n];
                    particles[mi].vx = vk0 + v0[k0];
                    particles[mi].vy = vk1 + v0[k1];
                    particles[mi].vz = vk2 + v0[k2];
                }
            }


            reb_update_acceleration(r);             // Calculate forces at interval n
            if (r->calculate_megno){
                integrator_megno_thisdt += w[n] * r->t * reb_tools_megno_deltad_delta(r);
            }

            for(int k=0;k<N;++k) {
                int mk = map[k];
                at[3*k]   = particles[mk].ax;
                at[3*k+1] = particles[mk].ay;
                at[3*k+2] = particles[mk].az;
            }
            switch (n) {                            // Improve b and g values
                case 1:
                    for(int k=0;k<N3;++k) {
                        double tmp = g.p0[k];
                        double gk = at[k];
                        double gk_cs = ((double*)(gravity_cs))[k];
                        add_cs(&gk, &gk_cs, -a0[k]);
                        add_cs(&gk, &gk_cs, csa0[k]);
                        g.p0[k]  = gk/rr[0];
                        add_cs(&(b.p0[k]), &(csb.p0[k]), g.p0[k]-tmp);
                    } break;
                case 2:
                    for(int k=0;k<N3;++k) {
                        double tmp = g.p1[k];
                        double gk = at[k];
                        double gk_cs = ((double*)(gravity_cs))[k];
                        add_cs(&gk, &gk_cs, -a0[k]);
                        add_cs(&gk, &gk_cs, csa0[k]);
                        g.p1[k] = (gk/rr[1] - g.p0[k])/rr[2];
                        tmp = g.p1[k] - tmp;
                        add_cs(&(b.p0[k]), &(csb.p0[k]), tmp * c[0]);
                        add_cs(&(b.p1[k]), &(csb.p1[k]), tmp);
                    } break;
                case 3:
                    for(int k=0;k<N3;++k) {
                        double tmp = g.p2[k];
                        double gk = at[k];
                        double gk_cs = ((double*)(gravity_cs))[k];
                        add_cs(&gk, &gk_cs, -a0[k]);
                        add_cs(&gk, &gk_cs, csa0[k]);
                        g.p2[k] = ((gk/rr[3] - g.p0[k])/rr[4] - g.p1[k])/rr[5];
                        tmp = g.p2[k] - tmp;
                        add_cs(&(b.p0[k]), &(csb.p0[k]), tmp * c[1]);
                        add_cs(&(b.p1[k]), &(csb.p1[k]), tmp * c[2]);
                        add_cs(&(b.p2[k]), &(csb.p2[k]), tmp);
                    } break;
                case 4:
                    for(int k=0;k<N3;++k) {
                        double tmp = g.p3[k];
                        double gk = at[k];
                        double gk_cs = ((double*)(gravity_cs))[k];
                        add_cs(&gk, &gk_cs, -a0[k]);
                        add_cs(&gk, &gk_cs, csa0[k]);
                        g.p3[k] = (((gk/rr[6] - g.p0[k])/rr[7] - g.p1[k])/rr[8] - g.p2[k])/rr[9];
                        tmp = g.p3[k] - tmp;
                        add_cs(&(b.p0[k]), &(csb.p0[k]), tmp * c[3]);
                        add_cs(&(b.p1[k]), &(csb.p1[k]), tmp * c[4]);
                        add_cs(&(b.p2[k]), &(csb.p2[k]), tmp * c[5]);
                        add_cs(&(b.p3[k]), &(csb.p3[k]), tmp);
                    } break;
                case 5:
                    for(int k=0;k<N3;++k) {
                        double tmp = g.p4[k];
                        double gk = at[k];
                        double gk_cs = ((double*)(gravity_cs))[k];
                        add_cs(&gk, &gk_cs, -a0[k]);
                        add_cs(&gk, &gk_cs, csa0[k]);
                        g.p4[k] = ((((gk/rr[10] - g.p0[k])/rr[11] - g.p1[k])/rr[12] - g.p2[k])/rr[13] - g.p3[k])/rr[14];
                        tmp = g.p4[k] - tmp;
                        add_cs(&(b.p0[k]), &(csb.p0[k]), tmp * c[6]);
                        add_cs(&(b.p1[k]), &(csb.p1[k]), tmp * c[7]);
                        add_cs(&(b.p2[k]), &(csb.p2[k]), tmp * c[8]);
                        add_cs(&(b.p3[k]), &(csb.p3[k]), tmp * c[9]);
                        add_cs(&(b.p4[k]), &(csb.p4[k]), tmp);
                    } break;
                case 6:
                    for(int k=0;k<N3;++k) {
                        double tmp = g.p5[k];
                        double gk = at[k];
                        double gk_cs = ((double*)(gravity_cs))[k];
                        add_cs(&gk, &gk_cs, -a0[k]);
                        add_cs(&gk, &gk_cs, csa0[k]);
                        g.p5[k] = (((((gk/rr[15] - g.p0[k])/rr[16] - g.p1[k])/rr[17] - g.p2[k])/rr[18] - g.p3[k])/rr[19] - g.p4[k])/rr[20];
                        tmp = g.p5[k] - tmp;
                        add_cs(&(b.p0[k]), &(csb.p0[k]), tmp * c[10]);
                        add_cs(&(b.p1[k]), &(csb.p1[k]), tmp * c[11]);
                        add_cs(&(b.p2[k]), &(csb.p2[k]), tmp * c[12]);
                        add_cs(&(b.p3[k]), &(csb.p3[k]), tmp * c[13]);
                        add_cs(&(b.p4[k]), &(csb.p4[k]), tmp * c[14]);
                        add_cs(&(b.p5[k]), &(csb.p5[k]), tmp);
                    } break;
                case 7:
                {
                    double maxak = 0.0;
                    double maxb6ktmp = 0.0;
                    for(int k=0;k<N3;++k) {
                        double tmp = g.p6[k];
                        double gk = at[k];
                        double gk_cs = ((double*)(gravity_cs))[k];
                        add_cs(&gk, &gk_cs, -a0[k]);
                        add_cs(&gk, &gk_cs, csa0[k]);
                        g.p6[k] = ((((((gk/rr[21] - g.p0[k])/rr[22] - g.p1[k])/rr[23] - g.p2[k])/rr[24] - g.p3[k])/rr[25] - g.p4[k])/rr[26] - g.p5[k])/rr[27];
                        tmp = g.p6[k] - tmp;
                        add_cs(&(b.p0[k]), &(csb.p0[k]), tmp * c[15]);
                        add_cs(&(b.p1[k]), &(csb.p1[k]), tmp * c[16]);
                        add_cs(&(b.p2[k]), &(csb.p2[k]), tmp * c[17]);
                        add_cs(&(b.p3[k]), &(csb.p3[k]), tmp * c[18]);
                        add_cs(&(b.p4[k]), &(csb.p4[k]), tmp * c[19]);
                        add_cs(&(b.p5[k]), &(csb.p5[k]), tmp * c[20]);
                        add_cs(&(b.p6[k]), &(csb.p6[k]), tmp);

                        // Monitor change in b.p6[k] relative to at[k]. The predictor corrector scheme is converged if it is close to 0.
                        if (r->ri_ias15.epsilon_global){
                            const double ak  = fabs(at[k]);
                            if (isnormal(ak) && ak>maxak){
                                maxak = ak;
                            }
                            const double b6ktmp = fabs(tmp);  // change of b6ktmp coefficient
                            if (isnormal(b6ktmp) && b6ktmp>maxb6ktmp){
                                maxb6ktmp = b6ktmp;
                            }
                        }else{
                            const double ak  = at[k];
                            const double b6ktmp = tmp;
                            const double errork = fabs(b6ktmp/ak);
                            if (isnormal(errork) && errork>predictor_corrector_error){
                                predictor_corrector_error = errork;
                            }
                        }
                    }
                    if (r->ri_ias15.epsilon_global){
                        predictor_corrector_error = maxb6ktmp/maxak;
                    }

                    break;
                }
            }
        }
    }
    // Set time back to initial value (will be updated below)
    r->t = t_beginning;
    // Find new timestep
    const double dt_done = r->dt;

    if (r->ri_ias15.epsilon>0){
        // Estimate error (given by last term in series expansion)
        // There are two options:
        // r->ri_ias15.epsilon_global==1  (default)
        //   First, we determine the maximum acceleration and the maximum of the last term in the series.
        //   Then, the two are divided.
        // r->ri_ias15.epsilon_global==0
        //   Here, the fractional error is calculated for each particle individually and we use the maximum of the fractional error.
        //   This might fail in cases where a particle does not experience any (physical) acceleration besides roundoff errors.
        double integrator_error = 0.0;
        unsigned int Nreal = N - r->N_var;
        if (r->ri_ias15.epsilon_global){
            double maxak = 0.0;
            double maxb6k = 0.0;
<<<<<<< HEAD
            for(int i=0;i<Nreal;i++){ // Looping over all particles and all 3 components of the acceleration.
=======
            for(unsigned int i=0;i<Nreal;i++){ // Looping over all particles and all 3 components of the acceleration. 
>>>>>>> 9074ee8b
                // Note: Before December 2020, N-N_var, was simply N. This change should make timestep choices during
                // close encounters more stable if variational particles are present.
                int mi = map[i];
                const double v2 = particles[mi].vx*particles[mi].vx+particles[mi].vy*particles[mi].vy+particles[mi].vz*particles[mi].vz;
                const double x2 = particles[mi].x*particles[mi].x+particles[mi].y*particles[mi].y+particles[mi].z*particles[mi].z;
                // Skip slowly varying accelerations
                if (fabs(v2*r->dt*r->dt/x2) < 1e-16) continue;
<<<<<<< HEAD
                for(int k=3*i;k<3*(i+1);k++) {
=======
                for(unsigned int k=3*i;k<3*(i+1);k++) { 
>>>>>>> 9074ee8b
                    const double ak  = fabs(at[k]);
                    if (isnormal(ak) && ak>maxak){
                        maxak = ak;
                    }
                    const double b6k = fabs(b.p6[k]);
                    if (isnormal(b6k) && b6k>maxb6k){
                        maxb6k = b6k;
                    }
                }
            }
            integrator_error = maxb6k/maxak;
        }else{
            for(int k=0;k<N3;k++) {
                const double ak  = at[k];
                const double b6k = b.p6[k];
                const double errork = fabs(b6k/ak);
                if (isnormal(errork) && errork>integrator_error){
                    integrator_error = errork;
                }
            }
        }

        double dt_new;
        if  (isnormal(integrator_error)){
            // if error estimate is available increase by more educated guess
            dt_new = sqrt7(r->ri_ias15.epsilon/integrator_error)*dt_done;
        }else{                  // In the rare case that the error estimate doesn't give a finite number (e.g. when all forces accidentally cancel up to machine precission).
            dt_new = dt_done/safety_factor; // by default, increase timestep a little
        }

        if (fabs(dt_new)<r->ri_ias15.min_dt) dt_new = copysign(r->ri_ias15.min_dt,dt_new);

        if (fabs(dt_new/dt_done) < safety_factor) { // New timestep is significantly smaller.
            // Reset particles
            for(int k=0;k<N;++k) {
                int mk = map[k];
                particles[mk].x = x0[3*k+0]; // Set inital position
                particles[mk].y = x0[3*k+1];
                particles[mk].z = x0[3*k+2];

                particles[mk].vx = v0[3*k+0];    // Set inital velocity
                particles[mk].vy = v0[3*k+1];
                particles[mk].vz = v0[3*k+2];

                particles[mk].ax = a0[3*k+0];    // Set inital acceleration
                particles[mk].ay = a0[3*k+1];
                particles[mk].az = a0[3*k+2];
            }
            r->dt = dt_new;
            if (r->dt_last_done!=0.){       // Do not predict next e/b values if this is the first time step.
                double ratio = r->dt/r->dt_last_done;
                predict_next_step(ratio, N3, er, br, e, b);
            }

            return 0; // Step rejected. Do again.
        }
        if (fabs(dt_new/dt_done) > 1.0) {   // New timestep is larger.
            if (dt_new/dt_done > 1./safety_factor) dt_new = dt_done /safety_factor; // Don't increase the timestep by too much compared to the last one.
        }
        r->dt = dt_new;
    }

    // Find new position and velocity values at end of the sequence
    for(int k=0;k<N3;++k) {
        // Note: dt_done*dt_done is not precalculated to avoid
        //       biased round-off errors when a fixed timestep is used.
        add_cs(&(x0[k]), &(csx[k]), b.p6[k]/72.*dt_done*dt_done);
        add_cs(&(x0[k]), &(csx[k]), b.p5[k]/56.*dt_done*dt_done);
        add_cs(&(x0[k]), &(csx[k]), b.p4[k]/42.*dt_done*dt_done);
        add_cs(&(x0[k]), &(csx[k]), b.p3[k]/30.*dt_done*dt_done);
        add_cs(&(x0[k]), &(csx[k]), b.p2[k]/20.*dt_done*dt_done);
        add_cs(&(x0[k]), &(csx[k]), b.p1[k]/12.*dt_done*dt_done);
        add_cs(&(x0[k]), &(csx[k]), b.p0[k]/6.*dt_done*dt_done);
        add_cs(&(x0[k]), &(csx[k]), a0[k]/2.*dt_done*dt_done);
        add_cs(&(x0[k]), &(csx[k]), v0[k]*dt_done);
        add_cs(&(v0[k]), &(csv[k]), b.p6[k]/8.*dt_done);
        add_cs(&(v0[k]), &(csv[k]), b.p5[k]/7.*dt_done);
        add_cs(&(v0[k]), &(csv[k]), b.p4[k]/6.*dt_done);
        add_cs(&(v0[k]), &(csv[k]), b.p3[k]/5.*dt_done);
        add_cs(&(v0[k]), &(csv[k]), b.p2[k]/4.*dt_done);
        add_cs(&(v0[k]), &(csv[k]), b.p1[k]/3.*dt_done);
        add_cs(&(v0[k]), &(csv[k]), b.p0[k]/2.*dt_done);
        add_cs(&(v0[k]), &(csv[k]), a0[k]*dt_done);
    }

    r->t += dt_done;
    r->dt_last_done = dt_done;

    if (r->calculate_megno){
        double dY = dt_done*integrator_megno_thisdt;
        reb_tools_megno_update(r, dY);
    }

    // Swap particle buffers
    for(int k=0;k<N;++k) {
        int mk = map[k];

        particles[mk].x = x0[3*k+0]; // Set final position
        particles[mk].y = x0[3*k+1];
        particles[mk].z = x0[3*k+2];

        particles[mk].vx = v0[3*k+0];    // Set final velocity
        particles[mk].vy = v0[3*k+1];
        particles[mk].vz = v0[3*k+2];
    }
    copybuffers(e,er,N3);
    copybuffers(b,br,N3);
    double ratio = r->dt/dt_done;
    predict_next_step(ratio, N3, e, b, e, b);
    return 1; // Success.
}

static void predict_next_step(double ratio, int N3,  const struct reb_dpconst7 _e, const struct reb_dpconst7 _b, const struct reb_dpconst7 e, const struct reb_dpconst7 b){
    if (ratio>20.){
        // Do not predict if stepsize increase is very large.
        for(int k=0;k<N3;++k) {
            e.p0[k] = 0.; e.p1[k] = 0.; e.p2[k] = 0.; e.p3[k] = 0.; e.p4[k] = 0.; e.p5[k] = 0.; e.p6[k] = 0.;
            b.p0[k] = 0.; b.p1[k] = 0.; b.p2[k] = 0.; b.p3[k] = 0.; b.p4[k] = 0.; b.p5[k] = 0.; b.p6[k] = 0.;
        }
    }else{
        // Predict new B values to use at the start of the next sequence. The predicted
        // values from the last call are saved as E. The correction, BD, between the
        // actual and predicted values of B is applied in advance as a correction.
        //
        const double q1 = ratio;
        const double q2 = q1 * q1;
        const double q3 = q1 * q2;
        const double q4 = q2 * q2;
        const double q5 = q2 * q3;
        const double q6 = q3 * q3;
        const double q7 = q3 * q4;

        for(int k=0;k<N3;++k) {
            double be0 = _b.p0[k] - _e.p0[k];
            double be1 = _b.p1[k] - _e.p1[k];
            double be2 = _b.p2[k] - _e.p2[k];
            double be3 = _b.p3[k] - _e.p3[k];
            double be4 = _b.p4[k] - _e.p4[k];
            double be5 = _b.p5[k] - _e.p5[k];
            double be6 = _b.p6[k] - _e.p6[k];


            e.p0[k] = q1*(_b.p6[k]* 7.0 + _b.p5[k]* 6.0 + _b.p4[k]* 5.0 + _b.p3[k]* 4.0 + _b.p2[k]* 3.0 + _b.p1[k]*2.0 + _b.p0[k]);
            e.p1[k] = q2*(_b.p6[k]*21.0 + _b.p5[k]*15.0 + _b.p4[k]*10.0 + _b.p3[k]* 6.0 + _b.p2[k]* 3.0 + _b.p1[k]);
            e.p2[k] = q3*(_b.p6[k]*35.0 + _b.p5[k]*20.0 + _b.p4[k]*10.0 + _b.p3[k]* 4.0 + _b.p2[k]);
            e.p3[k] = q4*(_b.p6[k]*35.0 + _b.p5[k]*15.0 + _b.p4[k]* 5.0 + _b.p3[k]);
            e.p4[k] = q5*(_b.p6[k]*21.0 + _b.p5[k]* 6.0 + _b.p4[k]);
            e.p5[k] = q6*(_b.p6[k]* 7.0 + _b.p5[k]);
            e.p6[k] = q7* _b.p6[k];

            b.p0[k] = e.p0[k] + be0;
            b.p1[k] = e.p1[k] + be1;
            b.p2[k] = e.p2[k] + be2;
            b.p3[k] = e.p3[k] + be3;
            b.p4[k] = e.p4[k] + be4;
            b.p5[k] = e.p5[k] + be5;
            b.p6[k] = e.p6[k] + be6;
        }
    }
}

static void copybuffers(const struct reb_dpconst7 _a, const struct reb_dpconst7 _b, int N3){
    for (int i=0;i<N3;i++){
        _b.p0[i] = _a.p0[i];
        _b.p1[i] = _a.p1[i];
        _b.p2[i] = _a.p2[i];
        _b.p3[i] = _a.p3[i];
        _b.p4[i] = _a.p4[i];
        _b.p5[i] = _a.p5[i];
        _b.p6[i] = _a.p6[i];
    }
// The above code seems faster than the code below, probably due to some compiler optimizations.
//  for (int i=0;i<7;i++){
//      memcpy(_b[i],_a[i], sizeof(double)*N3);
//  }
}

// Do nothing here. This is only used in a leapfrog-like DKD integrator. IAS15 performs one complete timestep.
void reb_integrator_ias15_part1(struct reb_simulation* r){
    r->gravity_ignore_terms = 0;
}

void reb_integrator_ias15_part2(struct reb_simulation* r){
#ifdef GENERATE_CONSTANTS
    integrator_generate_constants();
#endif  // GENERATE_CONSTANTS
    // Try until a step was successful.
    while(!reb_integrator_ias15_step(r));
}

void reb_integrator_ias15_synchronize(struct reb_simulation* r){
}
void reb_integrator_ias15_clear(struct reb_simulation* r){
    const int N3 = r->ri_ias15.allocated_N;
    if (N3){
        clear_dp7(&(r->ri_ias15.g),N3);
        clear_dp7(&(r->ri_ias15.e),N3);
        clear_dp7(&(r->ri_ias15.b),N3);
        clear_dp7(&(r->ri_ias15.csb),N3);
        clear_dp7(&(r->ri_ias15.er),N3);
        clear_dp7(&(r->ri_ias15.br),N3);

        double* restrict const csx = r->ri_ias15.csx;
        double* restrict const csv = r->ri_ias15.csv;
        for (int i=0;i<N3;i++){
            // Kill compensated summation coefficients
            csx[i] = 0;
            csv[i] = 0;
        }
    }
}

void reb_integrator_ias15_reset(struct reb_simulation* r){
    r->ri_ias15.allocated_N  = 0;
    r->ri_ias15.map_allocated_N  = 0;
    free_dp7(&(r->ri_ias15.g));
    free_dp7(&(r->ri_ias15.e));
    free_dp7(&(r->ri_ias15.b));
    free_dp7(&(r->ri_ias15.csb));
    free_dp7(&(r->ri_ias15.er));
    free_dp7(&(r->ri_ias15.br));
    free(r->ri_ias15.at);
    r->ri_ias15.at =  NULL;
    free(r->ri_ias15.x0);
    r->ri_ias15.x0 =  NULL;
    free(r->ri_ias15.v0);
    r->ri_ias15.v0 =  NULL;
    free(r->ri_ias15.a0);
    r->ri_ias15.a0 =  NULL;
    free(r->ri_ias15.csx);
    r->ri_ias15.csx=  NULL;
    free(r->ri_ias15.csv);
    r->ri_ias15.csv=  NULL;
    free(r->ri_ias15.csa0);
    r->ri_ias15.csa0 =  NULL;
    free(r->ri_ias15.map);
    r->ri_ias15.map =  NULL;
}

#ifdef GENERATE_CONSTANTS
void integrator_generate_constants(void){
    printf("Generaring constants.\n\n");
    mpf_set_default_prec(512);
    mpf_t* _h = malloc(sizeof(mpf_t)*8);
    for (int i=0;i<8;i++){
        mpf_init(_h[i]);
    }
    mpf_t* _r = malloc(sizeof(mpf_t)*28);
    for (int i=0;i<28;i++){
        mpf_init(_r[i]);
    }
    mpf_t* _c = malloc(sizeof(mpf_t)*21);
    mpf_t* _d = malloc(sizeof(mpf_t)*21);
    for (int i=0;i<21;i++){
        mpf_init(_c[i]);
        mpf_init(_d[i]);
    }
    mpf_set_str(_h[0],"0.0",10);
    mpf_set_str(_h[1],"0.0562625605369221464656521910318",10);
    mpf_set_str(_h[2],"0.180240691736892364987579942780",10);
    mpf_set_str(_h[3],"0.352624717113169637373907769648",10);
    mpf_set_str(_h[4],"0.547153626330555383001448554766",10);
    mpf_set_str(_h[5],"0.734210177215410531523210605558", 10);
    mpf_set_str(_h[6],"0.885320946839095768090359771030",10);
    mpf_set_str(_h[7],"0.977520613561287501891174488626",10);

    int l=0;
    for (int j=1;j<8;++j) {
        for(int k=0;k<j;++k) {
            // rr[l] = h[j] - h[k];
            mpf_sub(_r[l],_h[j],_h[k]);
            ++l;
        }
    }
    //c[0] = -h[1];
    mpf_neg(_c[0],_h[1]);
    //d[0] =  h[1];
    mpf_set(_d[0],_h[1]);
    l=0;
    for (int j=2;j<7;++j) {
        ++l;
        // c[l] = -h[j] * c[l-j+1];
        mpf_mul(_c[l], _h[j], _c[l-j+1]);
        mpf_neg(_c[l], _c[l]);
        //d[l] =  h[1] * d[l-j+1];
        mpf_mul(_d[l], _h[1], _d[l-j+1]);
        for(int k=2;k<j;++k) {
            ++l;
            //c[l] = c[l-j] - h[j] * c[l-j+1];
            mpf_mul(_c[l], _h[j], _c[l-j+1]);
            mpf_sub(_c[l], _c[l-j], _c[l]);
            //d[l] = d[l-j] + h[k] * d[l-j+1];
            mpf_mul(_d[l], _h[k], _d[l-j+1]);
            mpf_add(_d[l], _d[l-j], _d[l]);
        }
        ++l;
        //c[l] = c[l-j] - h[j];
        mpf_sub(_c[l], _c[l-j], _h[j]);
        //d[l] = d[l-j] + h[j];
        mpf_add(_d[l], _d[l-j], _h[j]);
    }

    // Output
    printf("double rr[28] = {");
    for (int i=0;i<28;i++){
         gmp_printf ("%.*Ff", 25, _r[i]);
         if (i!=27) printf(", ");
    }
    printf("};\n");
    printf("double c[21] = {");
    for (int i=0;i<21;i++){
         gmp_printf ("%.*Ff", 25, _c[i]);
         if (i!=20) printf(", ");
    }
    printf("};\n");
    printf("double d[21] = {");
    for (int i=0;i<21;i++){
         gmp_printf ("%.*Ff", 25, _d[i]);
         if (i!=20) printf(", ");
    }
    printf("};\n");
    exit(0);
}
#endif // GENERATE_CONSTANTS<|MERGE_RESOLUTION|>--- conflicted
+++ resolved
@@ -176,15 +176,9 @@
         r->ri_ias15.csx= realloc(r->ri_ias15.csx,sizeof(double)*N3);
         r->ri_ias15.csv= realloc(r->ri_ias15.csv,sizeof(double)*N3);
         r->ri_ias15.csa0 = realloc(r->ri_ias15.csa0,sizeof(double)*N3);
-<<<<<<< HEAD
-        double* restrict const csx = r->ri_ias15.csx;
-        double* restrict const csv = r->ri_ias15.csv;
-        for (int i=0;i<N3;i++){
-=======
         double* restrict const csx = r->ri_ias15.csx; 
         double* restrict const csv = r->ri_ias15.csv; 
         for (unsigned int i=0;i<N3;i++){
->>>>>>> 9074ee8b
             // Kill compensated summation coefficients
             csx[i] = 0;
             csv[i] = 0;
@@ -518,11 +512,7 @@
         if (r->ri_ias15.epsilon_global){
             double maxak = 0.0;
             double maxb6k = 0.0;
-<<<<<<< HEAD
-            for(int i=0;i<Nreal;i++){ // Looping over all particles and all 3 components of the acceleration.
-=======
             for(unsigned int i=0;i<Nreal;i++){ // Looping over all particles and all 3 components of the acceleration. 
->>>>>>> 9074ee8b
                 // Note: Before December 2020, N-N_var, was simply N. This change should make timestep choices during
                 // close encounters more stable if variational particles are present.
                 int mi = map[i];
@@ -530,11 +520,7 @@
                 const double x2 = particles[mi].x*particles[mi].x+particles[mi].y*particles[mi].y+particles[mi].z*particles[mi].z;
                 // Skip slowly varying accelerations
                 if (fabs(v2*r->dt*r->dt/x2) < 1e-16) continue;
-<<<<<<< HEAD
-                for(int k=3*i;k<3*(i+1);k++) {
-=======
                 for(unsigned int k=3*i;k<3*(i+1);k++) { 
->>>>>>> 9074ee8b
                     const double ak  = fabs(at[k]);
                     if (isnormal(ak) && ak>maxak){
                         maxak = ak;
