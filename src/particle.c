/**
 * @file 	particle.c
 * @brief 	reb_particle structure and main particle routines.
 * @author 	Hanno Rein <hanno@hanno-rein.de>
 * 
 * @section 	LICENSE
 * Copyright (c) 2011 Hanno Rein, Shangfei Liu
 *
 * This file is part of rebound.
 *
 * rebound is free software: you can redistribute it and/or modify
 * it under the terms of the GNU General Public License as published by
 * the Free Software Foundation, either version 3 of the License, or
 * (at your option) any later version.
 *
 * rebound is distributed in the hope that it will be useful,
 * but WITHOUT ANY WARRANTY; without even the implied warranty of
 * MERCHANTABILITY or FITNESS FOR A PARTICULAR PURPOSE.  See the
 * GNU General Public License for more details.
 *
 * You should have received a copy of the GNU General Public License
 * along with rebound.  If not, see <http://www.gnu.org/licenses/>.
 *
 */
#include <stdio.h>
#include <stdlib.h>
#include <stdint.h>
#include <string.h>
#include "rebound.h"
#include "tree.h"
#include "boundary.h"
#include "particle.h"
#include "integrator_ias15.h"
#include "integrator_bs.h"
#include "integrator_mercurius.h"
#include "integrator_trace.h"
#include "collision.h"
#ifdef OPENMP
#include <omp.h>
#endif
#ifdef MPI
#include "communication_mpi.h"
#endif // MPI

#ifdef GRAVITY_GRAPE
#warning Fix this. 
extern double gravity_minimum_mass;
#endif // GRAVITY_GRAPE

static void reb_simulation_add_local(struct reb_simulation* const r, struct reb_particle pt){
<<<<<<< HEAD
	const struct reb_vec3d boxsize = r->boxsize;
	const double OMEGA = r->ri_sei.OMEGA;
	const double q = r->ri_sei.Q_NL; // Nonlinearity parameter, 0 < q < 1
	const double Lx_t = boxsize.x*(1-q*cos(OMEGA*r->t));
	
	
	if (reb_boundary_particle_is_in_box(r, pt)==0){
		// reb_particle has left the box. Do not add.
		reb_simulation_error(r,"Particle outside of box boundaries. Did not add particle.");
		return;
	}
	while (r->N_allocated<=r->N){
		unsigned int old_N_allocated = r->N_allocated;
		r->N_allocated = r->N_allocated ? r->N_allocated * 2 : 128;
		r->particles = realloc(r->particles,sizeof(struct reb_particle)*r->N_allocated);
		memset(r->particles + old_N_allocated, 0, (r->N_allocated - old_N_allocated) * sizeof(struct reb_particle));
	}

	r->particles[r->N] = pt;
	r->particles[r->N].sim = r;
	if (r->gravity==REB_GRAVITY_TREE || r->collision==REB_COLLISION_TREE || r->collision==REB_COLLISION_LINETREE){
		if (r->root_size==-1){
			reb_simulation_error(r,"root_size is -1. Make sure you call reb_simulation_configure_box() before using a tree based gravity or collision solver.");
			return;
		}
		if(fabs(pt.x)>r->Lx_t/2. || fabs(pt.y)>r->boxsize.y/2. || fabs(pt.z)>r->boxsize.z/2.){
			reb_simulation_error(r,"Cannot add particle outside of simulation box.");
			return;
		}
		reb_tree_add_particle_to_tree(r, r->N);
	}
	(r->N)++;
	if (r->integrator == REB_INTEGRATOR_MERCURIUS){
		struct reb_integrator_mercurius* rim = &(r->ri_mercurius);
		if (r->ri_mercurius.mode==0){ //WHFast part
			rim->recalculate_r_crit_this_timestep       = 1;
			rim->recalculate_coordinates_this_timestep = 1;
		}else{  // IAS15 part
			reb_integrator_ias15_reset(r);
			if (rim->N_allocated_dcrit<r->N){
				rim->dcrit              = realloc(rim->dcrit, sizeof(double)*r->N);
				rim->N_allocated_dcrit = r->N;
			}
			rim->dcrit[r->N-1] = reb_integrator_mercurius_calculate_dcrit_for_particle(r,r->N-1);
			if (rim->N_allocated<r->N){
				rim->particles_backup   = realloc(rim->particles_backup,sizeof(struct reb_particle)*r->N);
				rim->encounter_map      = realloc(rim->encounter_map,sizeof(int)*r->N);
				rim->N_allocated = r->N;
			}
			rim->encounter_map[rim->encounter_N] = r->N-1;
			rim->encounter_N++;
			if (r->N_active==-1){ 
				// If global N_active is not set, then all particles are active, so the new one as well.
				// Otherwise, assume we're adding non active particle. 
				rim->encounter_N_active++;
			}
		}
	}
	if (r->integrator == REB_INTEGRATOR_TRACE){
		if (r->ri_trace.mode==1){ // BS part
			reb_simulation_error(r,"TRACE does not support adding particles mid-timestep\n");
			return;
		}
	}
=======
    if (reb_boundary_particle_is_in_box(r, pt)==0){
        if (r->boxsize.x==0 && r->boxsize.y==0 && r->boxsize.z==0){ 
            reb_simulation_error(r,"Cannot add particle because simulation box not initialized. Call reb_simulation_configure_box() before adding particles.");
        }else{
            // reb_particle has left the box. Do not add.
            reb_simulation_error(r,"Particle outside of box boundaries. Did not add particle.");
        }
        return;
    }
    while (r->N_allocated<=r->N){
        unsigned int old_N_allocated = r->N_allocated;
        r->N_allocated = r->N_allocated ? r->N_allocated * 2 : 128;
        r->particles = realloc(r->particles,sizeof(struct reb_particle)*r->N_allocated);
        memset(r->particles + old_N_allocated, 0, (r->N_allocated - old_N_allocated) * sizeof(struct reb_particle));
    }

    r->particles[r->N] = pt;
    r->particles[r->N].sim = r;
    if (r->gravity==REB_GRAVITY_TREE || r->collision==REB_COLLISION_TREE || r->collision==REB_COLLISION_LINETREE){
        if (r->root_size==-1){
            reb_simulation_error(r,"root_size is -1. Make sure you call reb_simulation_configure_box() before using a tree based gravity or collision solver.");
            return;
        }
        if(fabs(pt.x)>r->boxsize.x/2. || fabs(pt.y)>r->boxsize.y/2. || fabs(pt.z)>r->boxsize.z/2.){
            reb_simulation_error(r,"Cannot add particle outside of simulation box.");
            return;
        }
        reb_tree_add_particle_to_tree(r, r->N);
    }
    (r->N)++;
    if (r->integrator == REB_INTEGRATOR_MERCURIUS){
        struct reb_integrator_mercurius* rim = &(r->ri_mercurius);
        if (r->ri_mercurius.mode==0){ //WHFast part
            rim->recalculate_r_crit_this_timestep       = 1;
            rim->recalculate_coordinates_this_timestep = 1;
        }else{  // IAS15 part
            reb_integrator_ias15_reset(r);
            if (rim->N_allocated_dcrit<r->N){
                rim->dcrit              = realloc(rim->dcrit, sizeof(double)*r->N);
                rim->N_allocated_dcrit = r->N;
            }
            rim->dcrit[r->N-1] = reb_integrator_mercurius_calculate_dcrit_for_particle(r,r->N-1);
            if (rim->N_allocated<r->N){
                rim->particles_backup   = realloc(rim->particles_backup,sizeof(struct reb_particle)*r->N);
                rim->encounter_map      = realloc(rim->encounter_map,sizeof(int)*r->N);
                rim->N_allocated = r->N;
            }
            rim->encounter_map[rim->encounter_N] = r->N-1;
            rim->encounter_N++;
            if (r->N_active==-1){ 
                // If global N_active is not set, then all particles are active, so the new one as well.
                // Otherwise, assume we're adding non active particle. 
                rim->encounter_N_active++;
            }
        }
    }

    // TRACE can add particles mid-timestep now
    if (r->integrator == REB_INTEGRATOR_TRACE){
        struct reb_integrator_trace* ri_trace = &(r->ri_trace);
        if (r->ri_trace.mode==1 || r->ri_trace.mode==3){ // BS part
            const int old_N = r->N-1;
            if (ri_trace->N_allocated < r->N){
                ri_trace->current_Ks    = realloc(ri_trace->current_Ks, sizeof(int)*r->N*r->N);
                ri_trace->particles_backup = realloc(ri_trace->particles_backup, sizeof(struct reb_particle)*r->N);
                ri_trace->particles_backup_kepler = realloc(ri_trace->particles_backup_kepler, sizeof(struct reb_particle)*r->N);
                ri_trace->current_Ks    = realloc(ri_trace->current_Ks, sizeof(int)*r->N*r->N);
                ri_trace->encounter_map = realloc(ri_trace->encounter_map, sizeof(int)*r->N);
                ri_trace->N_allocated   = r->N;
            }

            // First reshuffle existing Ks
            for (int i = old_N-1; i >= 0; i--){
                for (int j = old_N-1; j >= 0; j--){ 
                    ri_trace->current_Ks[i*old_N+j+i] = ri_trace->current_Ks[i*old_N+j];
                }
            }

            // add in new particle, we want it to interact with all currently interacting particles
            // exclude star
            for (int i = 1; i < ri_trace->encounter_N; i++){
                ri_trace->current_Ks[ri_trace->encounter_map[i]*r->N+old_N] = 1;
            }

            ri_trace->encounter_map[ri_trace->encounter_N] = old_N;
            ri_trace->encounter_N++;

            if (r->N_active==-1){ 
                // If global N_active is not set, then all particles are active, so the new one as well.
                // Otherwise, assume we're adding non active particle. 
                ri_trace->encounter_N_active++;
            }

        }
    }
>>>>>>> 35f83c8c
}

void reb_simulation_add(struct reb_simulation* const r, struct reb_particle pt){
#ifdef GRAVITY_GRAPE
    if (pt.m<gravity_minimum_mass){
        gravity_minimum_mass = pt.m;
    }
#endif // GRAVITY_GRAPE
#ifdef MPI
<<<<<<< HEAD
	int rootbox = reb_get_rootbox_for_particle(r, pt);
	int N_root_per_node = r->N_root/r->mpi_num;
	int proc_id = rootbox/N_root_per_node;
	const unsigned int N_active = (r->N_active==-1)?r->N: (unsigned int)r->N_active;
	if (proc_id != r->mpi_id && r->N >= N_active){
		// Add particle to array and send them to proc_id later. 
		reb_communication_mpi_add_particle_to_send_queue(r,pt,proc_id);
		return;
	}
=======
    int rootbox = reb_get_rootbox_for_particle(r, pt);
    int N_root_per_node = r->N_root/r->mpi_num;
    int proc_id = rootbox/N_root_per_node;
    const unsigned int N_active = (r->N_active==-1)?r->N: (unsigned int)r->N_active;
    if (proc_id != r->mpi_id && r->N >= N_active){
        // Add particle to array and send them to proc_id later. 
        reb_communication_mpi_add_particle_to_send_queue(r,pt,proc_id);
        return;
    }
>>>>>>> 35f83c8c
#endif // MPI
       // Add particle to local partical array.
    reb_simulation_add_local(r, pt);
}

int reb_particle_check_testparticles(struct reb_simulation* const r){
<<<<<<< HEAD
	if (r->N_active == (int)r->N || r->N_active == -1){
		return 0;
	}
	// Check if testparticle of type 0 has mass!=0
	if (r->testparticle_type == 0){
		const int N_real = r->N - r->N_var;
		for (int i=r->N_active; i<N_real; i++){
			if (r->particles[i].m!=0.){
				return 1;
			}
		}
	}
	return 0;
=======
    if (r->N_active == (int)r->N || r->N_active == -1){
        return 0;
    }
    // Check if testparticle of type 0 has mass!=0
    if (r->testparticle_type == 0){
        int found_issue = 0;
        const int N_real = r->N - r->N_var;
#pragma omp parallel for
        for (int i=r->N_active; i<N_real; i++){
            if (r->particles[i].m!=0.){
                found_issue = 1;
            }
        }
        if (found_issue){
            return 1;
        }
    }
    return 0;
>>>>>>> 35f83c8c
}

// Finds the two largest particles in the simulation. *p1 and *p2 will be set to the indicies of the particles.
void reb_simulation_two_largest_particles(struct reb_simulation* r, int* p1, int* p2) {
    struct reb_particle* particles = r->particles;
    *p1 = -1;
    *p2 = -1;
    double largest1 = -1.0;
    double largest2 = -1.0;
#ifdef OPENMP
    int num_threads;
    // A struct to hold the two largest values found by each thread
    struct two_max {
        double largest1;
        double largest2;
        int p1;
        int p2;
    };

    // Array to store the two largest values from each thread
    struct two_max *thread_max;
#pragma omp parallel
    {
        num_threads = omp_get_num_threads();
#pragma omp master
        {
            thread_max = (struct two_max *)malloc(num_threads * sizeof(struct two_max));
        }

#pragma omp barrier
        int thread_id = omp_get_thread_num();
        thread_max[thread_id].largest1 = -1.0;
        thread_max[thread_id].largest2 = -1.0;
        thread_max[thread_id].p1 = -1;
        thread_max[thread_id].p2 = -1;

#pragma omp for
        for (int i=0; i<r->N; i++) {
            if (particles[i].r > thread_max[thread_id].largest1) {
                thread_max[thread_id].largest2 = thread_max[thread_id].largest1;
                thread_max[thread_id].p2 = thread_max[thread_id].p1;
                thread_max[thread_id].largest1 = particles[i].r;
                thread_max[thread_id].p1 = i;
            } else if (particles[i].r > thread_max[thread_id].largest2) {
                thread_max[thread_id].largest2 = particles[i].r;
                thread_max[thread_id].p2 = i;
            }
        }
    }

    // Reduce the results from all threads
    for (int i=0; i<num_threads; i++) {
        if (thread_max[i].largest1 > largest1) {
            largest2 = largest1;
            *p2 = *p1;
            largest1 = thread_max[i].largest1;
            *p1 = thread_max[i].p1;
        } else if (thread_max[i].largest1 > largest2) {
            largest2 = thread_max[i].largest1;
            *p2 = thread_max[i].p1;
        }

        if (thread_max[i].largest2 > largest2) {
            largest2 = thread_max[i].largest2;
            *p2 = thread_max[i].p2;
        }
    }

    free(thread_max);
#else // OPENMP
    for (int i=0; i<r->N; i++) {
        if (particles[i].r > largest1) {
            largest2 = largest1;
            *p2 = *p1;
            largest1 = particles[i].r;
            *p1 = i;
        }else{
            if (particles[i].r > largest2) {
                largest2 = particles[i].r;
                *p2 = i;
            }
        }
    }
#endif // OPENMP
}


int reb_get_rootbox_for_particle(const struct reb_simulation* const r, struct reb_particle pt){
<<<<<<< HEAD
	if (r->root_size==-1) return 0;

	const double Lx_t = r->Lx_t; // Time dependent box size
	const double Rx_t = r->Rx_t;

	int i = ((int)floor((pt.x + Lx_t/2.)/Rx_t)+r->N_root_x)%r->N_root_x;
	int j = ((int)floor((pt.y + r->boxsize.y/2.)/r->root_size)+r->N_root_y)%r->N_root_y;
	int k = ((int)floor((pt.z + r->boxsize.z/2.)/r->root_size)+r->N_root_z)%r->N_root_z;
	int index = (k*r->N_root_y+j)*r->N_root_x+i;
	return index;
=======
    if (r->root_size==-1) return 0;
    int i = ((int)floor((pt.x + r->boxsize.x/2.)/r->root_size)+r->N_root_x)%r->N_root_x;
    int j = ((int)floor((pt.y + r->boxsize.y/2.)/r->root_size)+r->N_root_y)%r->N_root_y;
    int k = ((int)floor((pt.z + r->boxsize.z/2.)/r->root_size)+r->N_root_z)%r->N_root_z;
    int index = (k*r->N_root_y+j)*r->N_root_x+i;
    return index;
>>>>>>> 35f83c8c
}

int reb_simulation_particle_index(struct reb_particle* p){
    struct reb_simulation* r = p->sim;
    int i = 0;
    const int N = r->N;
    while(&r->particles[i] != p){
        i++;
        if(i>=N){
            return -1;	// p not in simulation.  Shouldn't happen unless you mess with p.sim after creating the particle
        }	
    }
    return i;
}

static struct reb_particle* reb_search_lookup_table(struct reb_simulation* const r, uint32_t hash){
	const struct reb_hash_pointer_pair* const lookup = r->particle_lookup_table;
	if (lookup == NULL){
		return NULL;
	}

	int left = 0;
	int right = r->N_lookup-1;
	int middle;
	while(left <= right){
		middle = (left + right)/2;
		uint32_t lookuphash = lookup[middle].hash;
		if(lookuphash < hash){
			left = middle+1;
		}
		else if(lookuphash > hash){
			right = middle-1;
		}
		else if(lookuphash == hash){
			if(lookup[middle].index < (int)r->N){
				return &r->particles[lookup[middle].index];
			}
			else{ // found lookup table entry pointing beyond r->N in particles array. Needs update
				return NULL;
			}
		}
	}
	return NULL;
}

static int compare_hash(const void* a, const void* b){
	struct reb_hash_pointer_pair* ia = (struct reb_hash_pointer_pair*)a; 
	struct reb_hash_pointer_pair* ib = (struct reb_hash_pointer_pair*)b;
	return (ia->hash > ib->hash) - (ia->hash < ib->hash); // to avoid overflow possibilities
}

static void reb_update_particle_lookup_table(struct reb_simulation* const r){
	const struct reb_particle* const particles = r->particles;
	int N_hash = 0;
	int zerohash = -1;
	for(unsigned int i=0; i<r->N; i++){
		if(N_hash >= r->N_allocated_lookup){
			r->N_allocated_lookup = r->N_allocated_lookup ? r->N_allocated_lookup * 2 : 128;
			r->particle_lookup_table = realloc(r->particle_lookup_table, sizeof(struct reb_hash_pointer_pair)*r->N_allocated_lookup);
		}
		if(particles[i].hash == 0){ // default hash (0) special case
			if (zerohash == -1){    // first zero hash
				zerohash = i;
				r->particle_lookup_table[zerohash].hash = particles[i].hash;
				r->particle_lookup_table[zerohash].index = i;
				N_hash++;
			}
			else{                   // update zero hash entry in lookup without incrementing N_hash
				r->particle_lookup_table[zerohash].index = i;
			}
		}
		else{                   
			r->particle_lookup_table[N_hash].hash = particles[i].hash;
			r->particle_lookup_table[N_hash].index = i;
			N_hash++;
		}
	}
	r->N_lookup = N_hash;
	qsort(r->particle_lookup_table, r->N_lookup, sizeof(*r->particle_lookup_table), compare_hash); // only sort the first N_lookup entries that are initialized.
}

struct reb_particle* reb_simulation_particle_by_hash(struct reb_simulation* const r, uint32_t hash){
	struct reb_particle* p; 
	p = reb_search_lookup_table(r, hash);
	if (p == NULL){
		reb_update_particle_lookup_table(r);
		p = reb_search_lookup_table(r, hash);
	}
	else{
		if (p->hash != hash){
			reb_update_particle_lookup_table(r);
			p = reb_search_lookup_table(r, hash);
		}
	}
	return p;
}

struct reb_particle reb_simulation_particle_by_hash_mpi(struct reb_simulation* const r, uint32_t hash){
#ifdef MPI
<<<<<<< HEAD
	struct reb_particle* p = reb_simulation_particle_by_hash(r, hash);
	int found = p==0?0:1;
	int found_sum = 0;
	MPI_Allreduce(&found, &found_sum, 1, MPI_INT, MPI_SUM, MPI_COMM_WORLD);
	if (found_sum == 0){
		return reb_particle_nan();
	}
	if (found_sum > 1){
		reb_simulation_error(r, "Multiple particles with same hash found.");
	}
	int root;
	int mayberoot = found ? r->mpi_id : 0;
	MPI_Allreduce(&mayberoot, &root, 1, MPI_INT, MPI_MAX, MPI_COMM_WORLD);
	struct reb_particle ph = {0};
	if (found){
		ph = *p;
		ph.sim = NULL;
	}
	MPI_Bcast(&ph, sizeof(struct reb_particle), MPI_CHAR, root, MPI_COMM_WORLD);
	return ph;
#else // MPI
	struct reb_particle* p = reb_simulation_particle_by_hash(r, hash);
	if (p==0){
		return reb_particle_nan();
	}else{
	   return *p;
	}
=======
    struct reb_particle* p = reb_simulation_particle_by_hash(r, hash);
    int found = (p==NULL)?0:1;
    MPI_Allreduce(MPI_IN_PLACE, &found, 1, MPI_INT, MPI_SUM, MPI_COMM_WORLD);
    if (found == 0){
        return reb_particle_nan();
    }
    if (found > 1){
        reb_simulation_error(r, "Multiple particles with same hash found.");
        return reb_particle_nan();
    }
    struct reb_particle ph = {0};
    if (p!=NULL){
        ph = *p;
        ph.sim = NULL;
    }
    int root = (p==NULL) ? 0 : r->mpi_id;
    MPI_Allreduce(MPI_IN_PLACE, &root, 1, MPI_INT, MPI_SUM, MPI_COMM_WORLD);
    MPI_Bcast(&ph, sizeof(struct reb_particle), MPI_CHAR, root, MPI_COMM_WORLD);
    return ph;
#else // MPI
    struct reb_particle* p = reb_simulation_particle_by_hash(r, hash);
    if (p==0){
        return reb_particle_nan();
    }else{
        return *p;
    }
>>>>>>> 35f83c8c
#endif // MPI
}

void reb_simulation_remove_all_particles(struct reb_simulation* const r){
    r->N 		= 0;
    r->N_allocated 	= 0;
    r->N_active 	= -1;
    r->N_var 	= 0;
    free(r->particles);
    r->particles 	= NULL;
}

int reb_simulation_remove_particle(struct reb_simulation* const r, int index, int keep_sorted){
	if (r->integrator == REB_INTEGRATOR_MERCURIUS){
		keep_sorted = 1; // Force keep_sorted for hybrid integrator
		struct reb_integrator_mercurius* rim = &(r->ri_mercurius);
		if (rim->N_allocated_dcrit>0 && index<(int)rim->N_allocated_dcrit){
			for (unsigned int i=0;i<r->N-1;i++){
				if ((int)i>=index){
					rim->dcrit[i] = rim->dcrit[i+1];
				}
			}
		}
		reb_integrator_ias15_reset(r);
		if (r->ri_mercurius.mode==1){
			struct reb_integrator_mercurius* rim = &(r->ri_mercurius);
			int after_to_be_removed_particle = 0;
			int encounter_index = -1;
			for (unsigned int i=0;i<rim->encounter_N;i++){
				if (after_to_be_removed_particle == 1){
					rim->encounter_map[i-1] = rim->encounter_map[i] - 1; 
				}
				if (rim->encounter_map[i]==index){
					encounter_index = i;
					after_to_be_removed_particle = 1;
				}
			}
			if (encounter_index<(int)rim->encounter_N_active){
				rim->encounter_N_active--;
			}
			rim->encounter_N--;
		}
	}

<<<<<<< HEAD
	if (r->integrator == REB_INTEGRATOR_TRACE){
		keep_sorted = 1; // Force keepSorted for hybrid integrator
		struct reb_integrator_trace* ri_trace = &(r->ri_trace);
		reb_integrator_bs_reset(r);
		if (r->ri_trace.mode==1){
			// Only removed mid-timestep if collision - BS Step!
			// Need to fix current_Ks still, and double check logic
			int after_to_be_removed_particle = 0;
			int encounter_index = -1;
			for (int i=0;i<ri_trace->encounter_N;i++){
				if (after_to_be_removed_particle == 1){
					ri_trace->encounter_map[i-1] = ri_trace->encounter_map[i] - 1;
				}
				if (ri_trace->encounter_map[i]==index){
					encounter_index = i;
					after_to_be_removed_particle = 1;
				}
			}

			// reshuffle current_Ks.
			for (unsigned int i = index; i<r->N-1; i++){
				for (unsigned int j = 0; j<r->N; j++){
					ri_trace->current_Ks[i*r->N+j] = ri_trace->current_Ks[(i+1)*r->N+j];
				}
			}
			for (unsigned int i = 0; i<r->N-1; i++){
				for (unsigned int j = index; j<r->N-1; j++){
					ri_trace->current_Ks[i*r->N+j] = ri_trace->current_Ks[i*r->N+(j+1)];
				}
			}
			if (encounter_index<ri_trace->encounter_N_active){
				ri_trace->encounter_N_active--;
			}
			ri_trace->encounter_N--;
		}
	}

	if (r->N==1){
		r->N = 0;
		if(r->free_particle_ap){
			r->free_particle_ap(&r->particles[index]);
		}
		reb_simulation_warning(r, "Last particle removed.");
		return 1;
	}
	if (index >= (int)r->N || index < 0){
		char warning[1024];
		sprintf(warning, "Index %d passed to particles_remove was out of range (N=%d).  Did not remove particle.", index, r->N);
		reb_simulation_error(r, warning);
		return 0;
	}
	if (r->N_var){
		reb_simulation_error(r, "Removing particles not supported when calculating MEGNO.  Did not remove particle.");
		return 0;
	}
	if(keep_sorted){
		r->N--;
		if(r->free_particle_ap){
			r->free_particle_ap(&r->particles[index]);
		}
		if(index<r->N_active){
			r->N_active--;
		}
		for(unsigned int j=index; j<r->N; j++){
			r->particles[j] = r->particles[j+1];
		}
		if (r->tree_root){
			reb_simulation_error(r, "REBOUND cannot remove a particle a tree and keep the particles sorted. Did not remove particle.");
			return 0;
		}
	}else{
		if (r->tree_root){
			// Just flag particle, will be removed in update_tree.
			r->particles[index].y = nan("");
			if(r->free_particle_ap){
				r->free_particle_ap(&r->particles[index]);
			}
		}else{
			r->N--;
			if(r->free_particle_ap){
				r->free_particle_ap(&r->particles[index]);
			}
			r->particles[index] = r->particles[r->N];
		}
	}
=======
    if (r->integrator == REB_INTEGRATOR_TRACE){
        keep_sorted = 1; // Force keepSorted for hybrid integrator
        struct reb_integrator_trace* ri_trace = &(r->ri_trace);
        reb_integrator_bs_reset(r);
        if (r->ri_trace.mode==1 || r->ri_trace.mode==3){
            // Only removed mid-timestep if collision - BS Step!
            int after_to_be_removed_particle = 0;
            int encounter_index = -1;
            for (int i=0;i<ri_trace->encounter_N;i++){
                if (after_to_be_removed_particle == 1){
                    ri_trace->encounter_map[i-1] = ri_trace->encounter_map[i] - 1;
                }
                if (ri_trace->encounter_map[i]==index){
                    encounter_index = i;
                    after_to_be_removed_particle = 1;
                }
            }

            // reshuffle current_Ks
            unsigned int counter = 0;
            const int new_N = r->N-1;
            for (unsigned int i = 0; i < new_N; i++){
                if (i == index) counter += r->N;
                for (unsigned int j = 0; j < new_N; j++){
                    if (j == index) counter++;
                    ri_trace->current_Ks[i*new_N+j] = ri_trace->current_Ks[i*new_N+j+counter];
                }
            }
            if (encounter_index<ri_trace->encounter_N_active){
                ri_trace->encounter_N_active--;
            }
            ri_trace->encounter_N--;
        }
    }

    if (r->N==1){
        r->N = 0;
        if(r->free_particle_ap){
            r->free_particle_ap(&r->particles[index]);
        }
        reb_simulation_warning(r, "Last particle removed.");
        return 1;
    }
    if (index >= (int)r->N || index < 0){
        char warning[1024];
        sprintf(warning, "Index %d passed to particles_remove was out of range (N=%d).  Did not remove particle.", index, r->N);
        reb_simulation_error(r, warning);
        return 0;
    }
    if (r->N_var){
        reb_simulation_error(r, "Removing particles not supported when calculating MEGNO.  Did not remove particle.");
        return 0;
    }
    if(keep_sorted){
        r->N--;
        if(r->free_particle_ap){
            r->free_particle_ap(&r->particles[index]);
        }
        if(index<r->N_active){
            r->N_active--;
        }
        for(unsigned int j=index; j<r->N; j++){
            r->particles[j] = r->particles[j+1];
        }
        if (r->tree_root){
            reb_simulation_error(r, "REBOUND cannot remove a particle a tree and keep the particles sorted. Did not remove particle.");
            return 0;
        }
    }else{
        if (r->tree_root){
            // Just flag particle, will be removed in update_tree.
            r->particles[index].y = nan("");
            if(r->free_particle_ap){
                r->free_particle_ap(&r->particles[index]);
            }
        }else{
            r->N--;
            if(r->free_particle_ap){
                r->free_particle_ap(&r->particles[index]);
            }
            r->particles[index] = r->particles[r->N];
        }
    }
>>>>>>> 35f83c8c

    return 1;
}

int reb_simulation_remove_particle_by_hash(struct reb_simulation* const r, uint32_t hash, int keep_sorted){
<<<<<<< HEAD
	struct reb_particle* p = reb_simulation_particle_by_hash(r, hash);
	if(p == NULL){
		reb_simulation_error(r,"Particle to be removed not found in simulation.  Did not remove particle.");
		return 0;
	}
	else{
		int index = reb_simulation_particle_index(p);
		return reb_simulation_remove_particle(r, index, keep_sorted);
	}
=======
    struct reb_particle* p = reb_simulation_particle_by_hash(r, hash);
    if(p == NULL){
        reb_simulation_error(r,"Particle to be removed not found in simulation.  Did not remove particle.");
        return 0;
    }
    else{
        int index = reb_simulation_particle_index(p);
        return reb_simulation_remove_particle(r, index, keep_sorted);
    }
>>>>>>> 35f83c8c
}

void reb_particle_isub(struct reb_particle* p1, struct reb_particle* p2){
	p1->x -= p2->x;
	p1->y -= p2->y;
	p1->z -= p2->z;
	p1->vx -= p2->vx;
	p1->vy -= p2->vy;
	p1->vz -= p2->vz;
	p1->m -= p2->m;
}

void reb_particle_iadd(struct reb_particle* p1, struct reb_particle* p2){
	p1->x += p2->x;
	p1->y += p2->y;
	p1->z += p2->z;
	p1->vx += p2->vx;
	p1->vy += p2->vy;
	p1->vz += p2->vz;
	p1->m += p2->m;
}

void reb_particle_imul(struct reb_particle* p1, double value){
	p1->x *= value;
	p1->y *= value;
	p1->z *= value;
	p1->vx *= value;
	p1->vy *= value;
	p1->vz *= value;
	p1->m *= value;
}

double reb_particle_distance(struct reb_particle* p1, struct reb_particle* p2){
	double dx = p1->x - p2->x;
	double dy = p1->y - p2->y;
	double dz = p1->z - p2->z;
	return sqrt(dx*dx + dy*dy + dz*dz);
}

struct reb_particle reb_particle_nan(void){
	struct reb_particle p;
	p.x = nan("");
	p.y = nan("");
	p.z = nan("");
	p.vx = nan("");
	p.vy = nan("");
	p.vz = nan("");
	p.ax = nan("");
	p.ay = nan("");
	p.az = nan("");
	p.m = nan("");
	p.r = nan("");
	p.last_collision = nan("");
	p.c = NULL;
	p.hash = 0;
	p.ap = NULL;
	p.sim = NULL;

	return p;
}<|MERGE_RESOLUTION|>--- conflicted
+++ resolved
@@ -48,7 +48,6 @@
 #endif // GRAVITY_GRAPE
 
 static void reb_simulation_add_local(struct reb_simulation* const r, struct reb_particle pt){
-<<<<<<< HEAD
 	const struct reb_vec3d boxsize = r->boxsize;
 	const double OMEGA = r->ri_sei.OMEGA;
 	const double q = r->ri_sei.Q_NL; // Nonlinearity parameter, 0 < q < 1
@@ -113,103 +112,6 @@
 			return;
 		}
 	}
-=======
-    if (reb_boundary_particle_is_in_box(r, pt)==0){
-        if (r->boxsize.x==0 && r->boxsize.y==0 && r->boxsize.z==0){ 
-            reb_simulation_error(r,"Cannot add particle because simulation box not initialized. Call reb_simulation_configure_box() before adding particles.");
-        }else{
-            // reb_particle has left the box. Do not add.
-            reb_simulation_error(r,"Particle outside of box boundaries. Did not add particle.");
-        }
-        return;
-    }
-    while (r->N_allocated<=r->N){
-        unsigned int old_N_allocated = r->N_allocated;
-        r->N_allocated = r->N_allocated ? r->N_allocated * 2 : 128;
-        r->particles = realloc(r->particles,sizeof(struct reb_particle)*r->N_allocated);
-        memset(r->particles + old_N_allocated, 0, (r->N_allocated - old_N_allocated) * sizeof(struct reb_particle));
-    }
-
-    r->particles[r->N] = pt;
-    r->particles[r->N].sim = r;
-    if (r->gravity==REB_GRAVITY_TREE || r->collision==REB_COLLISION_TREE || r->collision==REB_COLLISION_LINETREE){
-        if (r->root_size==-1){
-            reb_simulation_error(r,"root_size is -1. Make sure you call reb_simulation_configure_box() before using a tree based gravity or collision solver.");
-            return;
-        }
-        if(fabs(pt.x)>r->boxsize.x/2. || fabs(pt.y)>r->boxsize.y/2. || fabs(pt.z)>r->boxsize.z/2.){
-            reb_simulation_error(r,"Cannot add particle outside of simulation box.");
-            return;
-        }
-        reb_tree_add_particle_to_tree(r, r->N);
-    }
-    (r->N)++;
-    if (r->integrator == REB_INTEGRATOR_MERCURIUS){
-        struct reb_integrator_mercurius* rim = &(r->ri_mercurius);
-        if (r->ri_mercurius.mode==0){ //WHFast part
-            rim->recalculate_r_crit_this_timestep       = 1;
-            rim->recalculate_coordinates_this_timestep = 1;
-        }else{  // IAS15 part
-            reb_integrator_ias15_reset(r);
-            if (rim->N_allocated_dcrit<r->N){
-                rim->dcrit              = realloc(rim->dcrit, sizeof(double)*r->N);
-                rim->N_allocated_dcrit = r->N;
-            }
-            rim->dcrit[r->N-1] = reb_integrator_mercurius_calculate_dcrit_for_particle(r,r->N-1);
-            if (rim->N_allocated<r->N){
-                rim->particles_backup   = realloc(rim->particles_backup,sizeof(struct reb_particle)*r->N);
-                rim->encounter_map      = realloc(rim->encounter_map,sizeof(int)*r->N);
-                rim->N_allocated = r->N;
-            }
-            rim->encounter_map[rim->encounter_N] = r->N-1;
-            rim->encounter_N++;
-            if (r->N_active==-1){ 
-                // If global N_active is not set, then all particles are active, so the new one as well.
-                // Otherwise, assume we're adding non active particle. 
-                rim->encounter_N_active++;
-            }
-        }
-    }
-
-    // TRACE can add particles mid-timestep now
-    if (r->integrator == REB_INTEGRATOR_TRACE){
-        struct reb_integrator_trace* ri_trace = &(r->ri_trace);
-        if (r->ri_trace.mode==1 || r->ri_trace.mode==3){ // BS part
-            const int old_N = r->N-1;
-            if (ri_trace->N_allocated < r->N){
-                ri_trace->current_Ks    = realloc(ri_trace->current_Ks, sizeof(int)*r->N*r->N);
-                ri_trace->particles_backup = realloc(ri_trace->particles_backup, sizeof(struct reb_particle)*r->N);
-                ri_trace->particles_backup_kepler = realloc(ri_trace->particles_backup_kepler, sizeof(struct reb_particle)*r->N);
-                ri_trace->current_Ks    = realloc(ri_trace->current_Ks, sizeof(int)*r->N*r->N);
-                ri_trace->encounter_map = realloc(ri_trace->encounter_map, sizeof(int)*r->N);
-                ri_trace->N_allocated   = r->N;
-            }
-
-            // First reshuffle existing Ks
-            for (int i = old_N-1; i >= 0; i--){
-                for (int j = old_N-1; j >= 0; j--){ 
-                    ri_trace->current_Ks[i*old_N+j+i] = ri_trace->current_Ks[i*old_N+j];
-                }
-            }
-
-            // add in new particle, we want it to interact with all currently interacting particles
-            // exclude star
-            for (int i = 1; i < ri_trace->encounter_N; i++){
-                ri_trace->current_Ks[ri_trace->encounter_map[i]*r->N+old_N] = 1;
-            }
-
-            ri_trace->encounter_map[ri_trace->encounter_N] = old_N;
-            ri_trace->encounter_N++;
-
-            if (r->N_active==-1){ 
-                // If global N_active is not set, then all particles are active, so the new one as well.
-                // Otherwise, assume we're adding non active particle. 
-                ri_trace->encounter_N_active++;
-            }
-
-        }
-    }
->>>>>>> 35f83c8c
 }
 
 void reb_simulation_add(struct reb_simulation* const r, struct reb_particle pt){
@@ -219,7 +121,6 @@
     }
 #endif // GRAVITY_GRAPE
 #ifdef MPI
-<<<<<<< HEAD
 	int rootbox = reb_get_rootbox_for_particle(r, pt);
 	int N_root_per_node = r->N_root/r->mpi_num;
 	int proc_id = rootbox/N_root_per_node;
@@ -229,24 +130,12 @@
 		reb_communication_mpi_add_particle_to_send_queue(r,pt,proc_id);
 		return;
 	}
-=======
-    int rootbox = reb_get_rootbox_for_particle(r, pt);
-    int N_root_per_node = r->N_root/r->mpi_num;
-    int proc_id = rootbox/N_root_per_node;
-    const unsigned int N_active = (r->N_active==-1)?r->N: (unsigned int)r->N_active;
-    if (proc_id != r->mpi_id && r->N >= N_active){
-        // Add particle to array and send them to proc_id later. 
-        reb_communication_mpi_add_particle_to_send_queue(r,pt,proc_id);
-        return;
-    }
->>>>>>> 35f83c8c
 #endif // MPI
        // Add particle to local partical array.
     reb_simulation_add_local(r, pt);
 }
 
 int reb_particle_check_testparticles(struct reb_simulation* const r){
-<<<<<<< HEAD
 	if (r->N_active == (int)r->N || r->N_active == -1){
 		return 0;
 	}
@@ -260,26 +149,6 @@
 		}
 	}
 	return 0;
-=======
-    if (r->N_active == (int)r->N || r->N_active == -1){
-        return 0;
-    }
-    // Check if testparticle of type 0 has mass!=0
-    if (r->testparticle_type == 0){
-        int found_issue = 0;
-        const int N_real = r->N - r->N_var;
-#pragma omp parallel for
-        for (int i=r->N_active; i<N_real; i++){
-            if (r->particles[i].m!=0.){
-                found_issue = 1;
-            }
-        }
-        if (found_issue){
-            return 1;
-        }
-    }
-    return 0;
->>>>>>> 35f83c8c
 }
 
 // Finds the two largest particles in the simulation. *p1 and *p2 will be set to the indicies of the particles.
@@ -368,7 +237,6 @@
 
 
 int reb_get_rootbox_for_particle(const struct reb_simulation* const r, struct reb_particle pt){
-<<<<<<< HEAD
 	if (r->root_size==-1) return 0;
 
 	const double Lx_t = r->Lx_t; // Time dependent box size
@@ -379,14 +247,6 @@
 	int k = ((int)floor((pt.z + r->boxsize.z/2.)/r->root_size)+r->N_root_z)%r->N_root_z;
 	int index = (k*r->N_root_y+j)*r->N_root_x+i;
 	return index;
-=======
-    if (r->root_size==-1) return 0;
-    int i = ((int)floor((pt.x + r->boxsize.x/2.)/r->root_size)+r->N_root_x)%r->N_root_x;
-    int j = ((int)floor((pt.y + r->boxsize.y/2.)/r->root_size)+r->N_root_y)%r->N_root_y;
-    int k = ((int)floor((pt.z + r->boxsize.z/2.)/r->root_size)+r->N_root_z)%r->N_root_z;
-    int index = (k*r->N_root_y+j)*r->N_root_x+i;
-    return index;
->>>>>>> 35f83c8c
 }
 
 int reb_simulation_particle_index(struct reb_particle* p){
@@ -486,7 +346,6 @@
 
 struct reb_particle reb_simulation_particle_by_hash_mpi(struct reb_simulation* const r, uint32_t hash){
 #ifdef MPI
-<<<<<<< HEAD
 	struct reb_particle* p = reb_simulation_particle_by_hash(r, hash);
 	int found = p==0?0:1;
 	int found_sum = 0;
@@ -514,34 +373,6 @@
 	}else{
 	   return *p;
 	}
-=======
-    struct reb_particle* p = reb_simulation_particle_by_hash(r, hash);
-    int found = (p==NULL)?0:1;
-    MPI_Allreduce(MPI_IN_PLACE, &found, 1, MPI_INT, MPI_SUM, MPI_COMM_WORLD);
-    if (found == 0){
-        return reb_particle_nan();
-    }
-    if (found > 1){
-        reb_simulation_error(r, "Multiple particles with same hash found.");
-        return reb_particle_nan();
-    }
-    struct reb_particle ph = {0};
-    if (p!=NULL){
-        ph = *p;
-        ph.sim = NULL;
-    }
-    int root = (p==NULL) ? 0 : r->mpi_id;
-    MPI_Allreduce(MPI_IN_PLACE, &root, 1, MPI_INT, MPI_SUM, MPI_COMM_WORLD);
-    MPI_Bcast(&ph, sizeof(struct reb_particle), MPI_CHAR, root, MPI_COMM_WORLD);
-    return ph;
-#else // MPI
-    struct reb_particle* p = reb_simulation_particle_by_hash(r, hash);
-    if (p==0){
-        return reb_particle_nan();
-    }else{
-        return *p;
-    }
->>>>>>> 35f83c8c
 #endif // MPI
 }
 
@@ -586,7 +417,6 @@
 		}
 	}
 
-<<<<<<< HEAD
 	if (r->integrator == REB_INTEGRATOR_TRACE){
 		keep_sorted = 1; // Force keepSorted for hybrid integrator
 		struct reb_integrator_trace* ri_trace = &(r->ri_trace);
@@ -672,97 +502,11 @@
 			r->particles[index] = r->particles[r->N];
 		}
 	}
-=======
-    if (r->integrator == REB_INTEGRATOR_TRACE){
-        keep_sorted = 1; // Force keepSorted for hybrid integrator
-        struct reb_integrator_trace* ri_trace = &(r->ri_trace);
-        reb_integrator_bs_reset(r);
-        if (r->ri_trace.mode==1 || r->ri_trace.mode==3){
-            // Only removed mid-timestep if collision - BS Step!
-            int after_to_be_removed_particle = 0;
-            int encounter_index = -1;
-            for (int i=0;i<ri_trace->encounter_N;i++){
-                if (after_to_be_removed_particle == 1){
-                    ri_trace->encounter_map[i-1] = ri_trace->encounter_map[i] - 1;
-                }
-                if (ri_trace->encounter_map[i]==index){
-                    encounter_index = i;
-                    after_to_be_removed_particle = 1;
-                }
-            }
-
-            // reshuffle current_Ks
-            unsigned int counter = 0;
-            const int new_N = r->N-1;
-            for (unsigned int i = 0; i < new_N; i++){
-                if (i == index) counter += r->N;
-                for (unsigned int j = 0; j < new_N; j++){
-                    if (j == index) counter++;
-                    ri_trace->current_Ks[i*new_N+j] = ri_trace->current_Ks[i*new_N+j+counter];
-                }
-            }
-            if (encounter_index<ri_trace->encounter_N_active){
-                ri_trace->encounter_N_active--;
-            }
-            ri_trace->encounter_N--;
-        }
-    }
-
-    if (r->N==1){
-        r->N = 0;
-        if(r->free_particle_ap){
-            r->free_particle_ap(&r->particles[index]);
-        }
-        reb_simulation_warning(r, "Last particle removed.");
-        return 1;
-    }
-    if (index >= (int)r->N || index < 0){
-        char warning[1024];
-        sprintf(warning, "Index %d passed to particles_remove was out of range (N=%d).  Did not remove particle.", index, r->N);
-        reb_simulation_error(r, warning);
-        return 0;
-    }
-    if (r->N_var){
-        reb_simulation_error(r, "Removing particles not supported when calculating MEGNO.  Did not remove particle.");
-        return 0;
-    }
-    if(keep_sorted){
-        r->N--;
-        if(r->free_particle_ap){
-            r->free_particle_ap(&r->particles[index]);
-        }
-        if(index<r->N_active){
-            r->N_active--;
-        }
-        for(unsigned int j=index; j<r->N; j++){
-            r->particles[j] = r->particles[j+1];
-        }
-        if (r->tree_root){
-            reb_simulation_error(r, "REBOUND cannot remove a particle a tree and keep the particles sorted. Did not remove particle.");
-            return 0;
-        }
-    }else{
-        if (r->tree_root){
-            // Just flag particle, will be removed in update_tree.
-            r->particles[index].y = nan("");
-            if(r->free_particle_ap){
-                r->free_particle_ap(&r->particles[index]);
-            }
-        }else{
-            r->N--;
-            if(r->free_particle_ap){
-                r->free_particle_ap(&r->particles[index]);
-            }
-            r->particles[index] = r->particles[r->N];
-        }
-    }
->>>>>>> 35f83c8c
 
     return 1;
 }
 
 int reb_simulation_remove_particle_by_hash(struct reb_simulation* const r, uint32_t hash, int keep_sorted){
-<<<<<<< HEAD
 	struct reb_particle* p = reb_simulation_particle_by_hash(r, hash);
 	if(p == NULL){
 		reb_simulation_error(r,"Particle to be removed not found in simulation.  Did not remove particle.");
@@ -772,17 +516,6 @@
 		int index = reb_simulation_particle_index(p);
 		return reb_simulation_remove_particle(r, index, keep_sorted);
 	}
-=======
-    struct reb_particle* p = reb_simulation_particle_by_hash(r, hash);
-    if(p == NULL){
-        reb_simulation_error(r,"Particle to be removed not found in simulation.  Did not remove particle.");
-        return 0;
-    }
-    else{
-        int index = reb_simulation_particle_index(p);
-        return reb_simulation_remove_particle(r, index, keep_sorted);
-    }
->>>>>>> 35f83c8c
 }
 
 void reb_particle_isub(struct reb_particle* p1, struct reb_particle* p2){
