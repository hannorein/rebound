--- conflicted
+++ resolved
@@ -66,13 +66,8 @@
 
 const int reb_max_messages_length = 1024;   // needs to be constant expression for array size
 const int reb_max_messages_N = 10;
-<<<<<<< HEAD
-const char* reb_build_str = __DATE__ " " __TIME__;  // Date and time build string.
-const char* reb_version_str = "3.23.3";         // **VERSIONLINE** This line gets updated automatically. Do not edit manually.
-=======
 const char* reb_build_str = __DATE__ " " __TIME__;  // Date and time build string. 
 const char* reb_version_str = "3.26.0";         // **VERSIONLINE** This line gets updated automatically. Do not edit manually.
->>>>>>> 1562cd2f
 const char* reb_githash_str = STRINGIFY(GITHASH);             // This line gets updated automatically. Do not edit manually.
 
 static int reb_error_message_waiting(struct reb_simulation* const r);
@@ -606,9 +601,6 @@
     r->ri_whfast.is_synchronized = 1;
     r->ri_whfast.timestep_warning = 0;
     r->ri_whfast.recalculate_coordinates_but_not_synchronized_warning = 0;
-<<<<<<< HEAD
-
-=======
     
     // ********** WHFAST512
     r->ri_whfast512.is_synchronized = 1;
@@ -616,7 +608,6 @@
     r->ri_whfast512.keep_unsynchronized = 0;
     r->ri_whfast512.recalculate_constants = 1;
     
->>>>>>> 1562cd2f
     // ********** SABA
     r->ri_saba.type = REB_SABA_10_6_4;
     r->ri_saba.safe_mode = 1;
