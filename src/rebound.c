--- conflicted
+++ resolved
@@ -610,13 +610,7 @@
     r->ri_trace.r_crit_hill = 3.;
     r->ri_trace.peri_crit_eta = 1.0;
     r->ri_trace.force_accept = 0;
-<<<<<<< HEAD
-    r->ri_trace.last_dt_ias15 = 0;
-    
-    // debugging
     r->ri_trace.step_rejections = 0;
-=======
->>>>>>> 3eeea85f
 
     // ********** EOS
     r->ri_eos.n = 2;
