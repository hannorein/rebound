--- conflicted
+++ resolved
@@ -117,7 +117,6 @@
             break;
         case REB_BOUNDARY_PERIODIC:
 #pragma omp parallel for schedule(guided)
-<<<<<<< HEAD
 			for (int i=0;i<N;i++){
 				while(particles[i].x>boxsize.x/2.){
 					particles[i].x -= boxsize.x;
@@ -188,38 +187,11 @@
 		default:
 		break;
 	}
-=======
-            for (int i=0;i<N;i++){
-                while(particles[i].x>boxsize.x/2.){
-                    particles[i].x -= boxsize.x;
-                }
-                while(particles[i].x<-boxsize.x/2.){
-                    particles[i].x += boxsize.x;
-                }
-                while(particles[i].y>boxsize.y/2.){
-                    particles[i].y -= boxsize.y;
-                }
-                while(particles[i].y<-boxsize.y/2.){
-                    particles[i].y += boxsize.y;
-                }
-                while(particles[i].z>boxsize.z/2.){
-                    particles[i].z -= boxsize.z;
-                }
-                while(particles[i].z<-boxsize.z/2.){
-                    particles[i].z += boxsize.z;
-                }
-            }
-            break;
-        default:
-            break;
-    }
->>>>>>> 35f83c8c
 }
 
 static const struct reb_vec6d nan_ghostbox = {.x = 0, .y = 0, .z = 0, .vx = 0, .vy = 0, .vz = 0};
 
 struct reb_vec6d reb_boundary_get_ghostbox(struct reb_simulation* const r, int i, int j, int k){
-<<<<<<< HEAD
 	switch(r->boundary){
 		case REB_BOUNDARY_OPEN:
 		{
@@ -339,84 +311,6 @@
 			if (p.z < -r->boxsize.z / 2.) return 0;
 			return 1;
 		}
-=======
-    switch(r->boundary){
-        case REB_BOUNDARY_OPEN:
-            {
-                struct reb_vec6d gb;
-                gb.x = r->boxsize.x*(double)i;
-                gb.y = r->boxsize.y*(double)j;
-                gb.z = r->boxsize.z*(double)k;
-                gb.vx = 0;
-                gb.vy = 0;
-                gb.vz = 0;
-                return gb;
-            }
-        case REB_BOUNDARY_SHEAR:
-            {
-                const double OMEGA = r->ri_sei.OMEGA;
-                struct reb_vec6d gb;
-                // Ghostboxes habe a finite velocity.
-                gb.vx = 0.;
-                gb.vy = -1.5*(double)i*OMEGA*r->boxsize.x;
-                gb.vz = 0.;
-                // The shift in the y direction is time dependent. 
-                double shift;
-                if (i==0){
-                    shift = -fmod(gb.vy*r->t,r->boxsize.y); 
-                }else{
-                    if (i>0){
-                        shift = -fmod(gb.vy*r->t-r->boxsize.y/2.,r->boxsize.y)-r->boxsize.y/2.; 
-                    }else{
-                        shift = -fmod(gb.vy*r->t+r->boxsize.y/2.,r->boxsize.y)+r->boxsize.y/2.; 
-                    }	
-                }
-                gb.x = r->boxsize.x*(double)i;
-                gb.y = r->boxsize.y*(double)j-shift;
-                gb.z = r->boxsize.z*(double)k;
-                return gb;
-            }
-        case REB_BOUNDARY_PERIODIC:
-            {
-                struct reb_vec6d gb;
-                gb.x = r->boxsize.x*(double)i;
-                gb.y = r->boxsize.y*(double)j;
-                gb.z = r->boxsize.z*(double)k;
-                gb.vx = 0;
-                gb.vy = 0;
-                gb.vz = 0;
-                return gb;
-            }
-        default:
-            return nan_ghostbox;
-    }
-}
-
-int reb_boundary_particle_is_in_box(const struct reb_simulation* const r, struct reb_particle p){
-    switch(r->boundary){
-        case REB_BOUNDARY_OPEN:
-        case REB_BOUNDARY_SHEAR:
-        case REB_BOUNDARY_PERIODIC:
-            if(p.x>r->boxsize.x/2.){
-                return 0;
-            }
-            if(p.x<-r->boxsize.x/2.){
-                return 0;
-            }
-            if(p.y>r->boxsize.y/2.){
-                return 0;
-            }
-            if(p.y<-r->boxsize.y/2.){
-                return 0;
-            }
-            if(p.z>r->boxsize.z/2.){
-                return 0;
-            }
-            if(p.z<-r->boxsize.z/2.){
-                return 0;
-            }
-            return 1;
->>>>>>> 35f83c8c
         default:
         case REB_BOUNDARY_NONE:
             return 1;
