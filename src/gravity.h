/**
 * @file 	gravity.h
 * @brief 	Calculate gravitational forces. 
 * @author 	Hanno Rein <hanno@hanno-rein.de>
 *
 * @details 	The code supports different methods for calculating the
 * gravitational forces. They all use this common interface. It is assumed
 * that the gravitational forces are independend of velocity. They are 
 * calculated by gravity_calculate_acceleration() which is called in the 
 * middle (K) part of the DKD timestepping scheme.  
 * 
 * 
 * @section LICENSE
 * Copyright (c) 2011 Hanno Rein, Shangfei Liu
 *
 * This file is part of nbody.
 *
 * nbody is free software: you can redistribute it and/or modify
 * it under the terms of the GNU General Public License as published by
 * the Free Software Foundation, either version 3 of the License, or
 * (at your option) any later version.
 *
 * nbody is distributed in the hope that it will be useful,
 * but WITHOUT ANY WARRANTY; without even the implied warranty of
 * MERCHANTABILITY or FITNESS FOR A PARTICULAR PURPOSE.  See the
 * GNU General Public License for more details.
 *
 * You should have received a copy of the GNU General Public License
 * along with nbody.  If not, see <http://www.gnu.org/licenses/>.
 *
 */
#ifndef _GRAVITY_DIRECT_H
#define _GRAVITY_DIRECT_H
/**
<<<<<<< HEAD
  * The function loops over all ghostboxs and calls calculate_forces_for_particle() to sum up the forces on each particle.
=======
  * Calculate all the gravitational acceleration for all particles.
  * Different methods implement this function in a different way.
>>>>>>> e9474f88
  */
void gravity_calculate_acceleration();
#endif<|MERGE_RESOLUTION|>--- conflicted
+++ resolved
@@ -32,12 +32,9 @@
 #ifndef _GRAVITY_DIRECT_H
 #define _GRAVITY_DIRECT_H
 /**
-<<<<<<< HEAD
   * The function loops over all ghostboxs and calls calculate_forces_for_particle() to sum up the forces on each particle.
-=======
   * Calculate all the gravitational acceleration for all particles.
   * Different methods implement this function in a different way.
->>>>>>> e9474f88
   */
 void gravity_calculate_acceleration();
 #endif