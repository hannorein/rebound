#include <stdio.h>
#include <stdlib.h>
#include <unistd.h>
#include <math.h>
#include <time.h>
#include <string.h>
#include "rebound.h"

void heartbeat(struct reb_simulation* r);
double E0;

int main(int argc, char* argv[]){
    struct reb_simulation* r = reb_create_simulation();

    double planetesimal_mass = 1e-8;
    double amin = 0.45, amax = 0.75;        //for planetesimal disk
    double powerlaw = 0.5;
    
<<<<<<< HEAD
    int N_planetesimals = 500;
=======
    int N_planetesimals = 110;
>>>>>>> 844818c7
    
	//Simulation Setup
	r->integrator	= REB_INTEGRATOR_HYBARID;
	//r->integrator	= REB_INTEGRATOR_IAS15;
	//r->integrator	= REB_INTEGRATOR_WHFAST;
    r->ri_hybarid.switch_ratio = 2;  //Hill radii
    r->ri_hybarid.CE_radius = 5.;          //X*radius
    r->testparticle_type = 1;
	r->heartbeat	= heartbeat;
    //r->usleep = 10000;
    r->dt = 0.0015;

    r->collision = REB_COLLISION_DIRECT;
    r->collision_resolve = reb_collision_resolve_merge;
    
	// Initial conditions
	struct reb_particle star = {0};
	star.m 		= 1;
    star.r		= 0.005;        // Radius of particle is in AU!
	reb_add(r, star);
   
    srand(140);
    
    //planet 1
    {
        double a=0.5, m=5e-5, e=0, inc = reb_random_normal(0.00001);
        struct reb_particle p1 = {0};
        p1 = reb_tools_orbit_to_particle(r->G, star, m, a, e, inc, 0, 0, 0);
        p1.r = 1.6e-4;              //radius of particle is in AU!
        p1.id = r->N;
        reb_add(r, p1);
    }
    
    //planet 2
    {
        double a=0.7, m=5e-5, e=0.01, inc=reb_random_normal(0.00001);
        struct reb_particle p2 = {0};
        p2 = reb_tools_orbit_to_particle(r->G, star, m, a, e, inc, 0, 0, 0);
        p2.r = 1.6e-4;
        p2.id = r->N;
        reb_add(r, p2);
    }
    
    r->N_active = r->N;
    reb_move_to_com(r);
    
    //planetesimals
    while(r->N<N_planetesimals + r->N_active){
		struct reb_particle pt = {0};
		double a	= reb_random_powerlaw(amin,amax,powerlaw);
        double phi 	= reb_random_uniform(0,2.*M_PI);
        double inc = reb_random_normal(0.0001);
        double Omega = reb_random_uniform(0,2.*M_PI);
        double apsis = reb_random_uniform(0,2.*M_PI);
        pt = reb_tools_orbit_to_particle(r->G, star, r->testparticle_type?planetesimal_mass:0., a, 0., inc, Omega, apsis,phi);
		pt.r 		= 4e-5;
        pt.id = r->N;
		reb_add(r, pt);
    }
    
    system("rm -f energy.txt");
    E0 = reb_tools_energy(r);
    
    time_t t_ini = time(NULL);
    struct tm *tmp = gmtime(&t_ini);
    reb_integrate(r, 100);
    
    time_t t_fini = time(NULL);
    struct tm *tmp2 = gmtime(&t_fini);
    double time = t_fini - t_ini;
    printf("\nSimulation complete. Elapsed simulation time is %.2f s. \n\n",time);
    
}

double tout = .1;
void heartbeat(struct reb_simulation* r){
	if (reb_output_check(r, 100.*r->dt)){
		reb_output_timing(r, 0);
	}
    if (tout <r->t){
        tout *=1.01;
        double E = reb_tools_energy(r);
        double relE = fabs((E-E0+r->ri_hybarid.dE_offset)/E0);
        FILE* f = fopen("energy.txt","a+");
        int N_mini = 0;
        if (r->ri_hybarid.mini_active){
            N_mini = r->ri_hybarid.mini->N;
        }
        fprintf(f,"%e %e %d\n",r->t,relE,N_mini);
        fclose(f);
    }
}
<|MERGE_RESOLUTION|>--- conflicted
+++ resolved
@@ -16,11 +16,7 @@
     double amin = 0.45, amax = 0.75;        //for planetesimal disk
     double powerlaw = 0.5;
     
-<<<<<<< HEAD
-    int N_planetesimals = 500;
-=======
     int N_planetesimals = 110;
->>>>>>> 844818c7
     
 	//Simulation Setup
 	r->integrator	= REB_INTEGRATOR_HYBARID;
