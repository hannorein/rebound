--- conflicted
+++ resolved
@@ -1,11 +1,5 @@
-<<<<<<< HEAD
-# This Makefile compiles the shared dynamic library to access the IAS15 and MIKKOLA integrators.
-CC=cc 
-OPT=-std=c99 -O3 -march=native -DLIBREBOUND -DCOLLISIONS_NONE -DINTEGRATOR_NOTWH
-=======
 REB = librebound
 MIG = libmigration
->>>>>>> e614ad82
 
 TARGETS = $(REB) $(MIG)
 
